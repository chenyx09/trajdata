<<<<<<< HEAD
# Python 3.8

# numpy==1.19
# tqdm==4.62
# matplotlib==3.5
# dill==0.3.4
pandas==1.4.1
pyarrow==7.0.0

# -f https://download.pytorch.org/whl/cpu/torch_stable.html
# torch==1.10.2+cpu
=======
numpy
tqdm
matplotlib
dill
pandas
pyarrow
torch
zarr
kornia
>>>>>>> ac5dade5

# nuScenes devkit
nuscenes-devkit==1.1.9
<<<<<<< HEAD
# l5kit==1.5.0

black==22.1.0
isort==5.10.1
# pytest==7.1.1
pytest-xdist==2.5.0

pathos==0.2.8
# zarr==2.11.0
kornia==0.6.4
=======

# Lyft Level 5 devkit
protobuf==3.19.4
l5kit==1.5.0

# Development
black
isort
pytest
pytest-xdist
twine
build
>>>>>>> ac5dade5
<|MERGE_RESOLUTION|>--- conflicted
+++ resolved
@@ -1,16 +1,3 @@
-<<<<<<< HEAD
-# Python 3.8
-
-# numpy==1.19
-# tqdm==4.62
-# matplotlib==3.5
-# dill==0.3.4
-pandas==1.4.1
-pyarrow==7.0.0
-
-# -f https://download.pytorch.org/whl/cpu/torch_stable.html
-# torch==1.10.2+cpu
-=======
 numpy
 tqdm
 matplotlib
@@ -20,22 +7,9 @@
 torch
 zarr
 kornia
->>>>>>> ac5dade5
 
 # nuScenes devkit
 nuscenes-devkit==1.1.9
-<<<<<<< HEAD
-# l5kit==1.5.0
-
-black==22.1.0
-isort==5.10.1
-# pytest==7.1.1
-pytest-xdist==2.5.0
-
-pathos==0.2.8
-# zarr==2.11.0
-kornia==0.6.4
-=======
 
 # Lyft Level 5 devkit
 protobuf==3.19.4
@@ -47,5 +21,4 @@
 pytest
 pytest-xdist
 twine
-build
->>>>>>> ac5dade5
+build