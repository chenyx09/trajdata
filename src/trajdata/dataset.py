import gc
import time
from collections import defaultdict
from functools import partial
from itertools import chain
from os.path import isfile
from pathlib import Path
from typing import Callable, Dict, Final, Iterable, List, Optional, Set, Tuple, Union

import dill
import numpy as np
import torch
from torch.utils.data import DataLoader, Dataset
from tqdm import tqdm

from trajdata import filtering
from trajdata.augmentation.augmentation import Augmentation, BatchAugmentation
from trajdata.caching import DataFrameCache, EnvCache, SceneCache
from trajdata.data_structures import (
    AgentBatchElement,
    AgentDataIndex,
    AgentMetadata,
    AgentType,
    DataIndex,
    Scene,
    SceneBatchElement,
    SceneDataIndex,
    SceneMetadata,
    SceneTag,
    SceneTime,
    SceneTimeAgent,
    agent_collate_fn,
    scene_collate_fn,
)
from trajdata.dataset_specific import RawDataset
from trajdata.parallel import (
    ParallelDatasetPreprocessor,
    parallel_iapply,
    scene_paths_collate_fn,
)
from trajdata.utils import agent_utils, env_utils, scene_utils, string_utils

<<<<<<< HEAD
from trajectron.utils.comm import all_gather  # TODO(pkarkus) remove, hacky
=======
>>>>>>> d0479742

# TODO(bivanovic): Move this to a better place in the codebase.
DEFAULT_PX_PER_M: Final[float] = 2.0


class UnifiedDataset(Dataset):
    # @profile
    def __init__(
        self,
        desired_data: List[str],
        scene_description_contains: Optional[List[str]] = None,
        centric: str = "agent",
        desired_dt: Optional[float] = None,
        history_sec: Tuple[Optional[float], Optional[float]] = (
            None,
            None,
        ),  # Both inclusive
        future_sec: Tuple[Optional[float], Optional[float]] = (
            None,
            None,
        ),  # Both inclusive
        agent_interaction_distances: Dict[
            Tuple[AgentType, AgentType], float
        ] = defaultdict(lambda: np.inf),
        incl_robot_future: bool = False,
        incl_map: bool = False,
        map_params: Optional[Dict[str, int]] = None,
        require_map_cache: bool = True,
        only_types: Optional[List[AgentType]] = None,
        only_predict: Optional[List[AgentType]] = None,
        no_types: Optional[List[AgentType]] = None,
        standardize_data: bool = True,
        standardize_derivatives: bool = False,
        augmentations: Optional[List[Augmentation]] = None,
        max_agent_num: Optional[int] = None,
        data_dirs: Dict[str, str] = {
            # "nusc_trainval": "~/datasets/nuScenes",
            # "nusc_test": "~/datasets/nuScenes",
            "eupeds_eth": "~/datasets/eth_ucy_peds",
            "eupeds_hotel": "~/datasets/eth_ucy_peds",
            "eupeds_univ": "~/datasets/eth_ucy_peds",
            "eupeds_zara1": "~/datasets/eth_ucy_peds",
            "eupeds_zara2": "~/datasets/eth_ucy_peds",
            "nusc_mini": "~/datasets/nuScenes",
            "lyft_sample": "~/datasets/lyft/scenes/sample.zarr",
            # "lyft_train": "~/datasets/lyft/scenes/train.zarr",
            # "lyft_train_full": "~/datasets/lyft/scenes/train_full.zarr",
            # "lyft_val": "~/datasets/lyft/scenes/validate.zarr",
        },
        cache_type: str = "dataframe",
        cache_location: str = "~/.unified_data_cache",
        rebuild_cache: bool = False,
        rebuild_maps: bool = False,
        num_workers: int = 0,
        verbose: bool = False,
        extras: Dict[str, Callable[..., np.ndarray]] = dict(),
        transforms: Iterable[
            Callable[..., Union[AgentBatchElement, SceneBatchElement]]
        ] = (),
        rank: int = 0,
    ) -> None:
        """Instantiates a PyTorch Dataset object which aggregates data
        from multiple trajectory forecasting datasets.

        Args:
            desired_data (List[str]): Names of datasets, splits, scene tags, etc. See the README for more information.
            scene_description_contains (Optional[List[str]], optional): Only return data from scenes whose descriptions contain one or more of these strings. Defaults to None.
            centric (str, optional): One of {"agent", "scene"}, specifies what a batch element contains data for (one agent at one timestep or all agents in a scene at one timestep). Defaults to "agent".
            desired_dt (Optional[float], optional): Specifies the desired data sampling rate, an error will be raised if the original and desired data sampling rate are not integer multiples of each other. Defaults to None.
            history_sec (Tuple[Optional[float], Optional[float]], optional): A tuple containing (the minimum seconds of history each batch element must contain, the maximum seconds of history to return). Both inclusive. Defaults to ( None, None, ).
            future_sec (Tuple[Optional[float], Optional[float]], optional): A tuple containing (the minimum seconds of future data each batch element must contain, the maximum seconds of future data to return). Both inclusive. Defaults to ( None, None, ).
            agent_interaction_distances: (Dict[Tuple[AgentType, AgentType], float]): A dictionary mapping agent-agent interaction distances in meters (determines which agents are included as neighbors to the predicted agent). Defaults to infinity for all types.
            incl_robot_future (bool, optional): Include the ego agent's future trajectory in batches (accordingly, never predict the ego's future). Defaults to False.
            incl_map (bool, optional): Include a local cropping of the rasterized map (if the dataset provides a map) per agent. Defaults to False.
            map_params (Optional[Dict[str, int]], optional): Local map cropping parameters, must be specified if incl_map is True. Must contain keys {"px_per_m", "map_size_px"} and can optionally contain {"offset_frac_xy"}. Defaults to None.
            require_map_cache (bool, optional): Cache map objects (if the dataset provides a map) regardless of the value of incl_map. Defaults to True.
            only_types (Optional[List[AgentType]], optional): Filter out all agents EXCEPT for those of the specified types. Defaults to None.
            only_predict (Optional[List[AgentType]], optional): Only predict the specified types of agents. Importantly, this keeps other agent types in the scene, e.g., as neighbors of the agent to be predicted. Defaults to None.
            no_types (Optional[List[AgentType]], optional): Filter out all agents with the specified types. Defaults to None.
            standardize_data (bool, optional): Standardize all data such that (1) the predicted agent's orientation at the current timestep is 0, (2) all data is made relative to the predicted agent's current position, and (3) the agent's heading value is replaced with its sin, cos values. Defaults to True.
            standardize_derivatives (bool, optional): Make agent velocities and accelerations relative to the agent being predicted. Defaults to False.
            augmentations (Optional[List[Augmentation]], optional): Perform the specified augmentations to the batch or dataset. Defaults to None.
            max_agent_num (int, optional): The maximum number of agents to include in a batch for scene-centric batching.
            data_dirs (Optional[Dict[str, str]], optional): Dictionary mapping dataset names to their directories on disk. Defaults to { "eupeds_eth": "~/datasets/eth_ucy_peds", "eupeds_hotel": "~/datasets/eth_ucy_peds", "eupeds_univ": "~/datasets/eth_ucy_peds", "eupeds_zara1": "~/datasets/eth_ucy_peds", "eupeds_zara2": "~/datasets/eth_ucy_peds", "nusc_mini": "~/datasets/nuScenes", "lyft_sample": "~/datasets/lyft/scenes/sample.zarr", }.
            cache_type (str, optional): What type of cache to use to store preprocessed, cached data on disk. Defaults to "dataframe".
            cache_location (str, optional): Where to store and load preprocessed, cached data. Defaults to "~/.unified_data_cache".
            rebuild_cache (bool, optional): If True, process and cache trajectory data even if it is already cached. Defaults to False.
            rebuild_maps (bool, optional): If True, process and cache maps even if they are already cached. Defaults to False.
            num_workers (int, optional): Number of parallel workers to use for dataset preprocessing and loading. Defaults to 0.
            verbose (bool, optional):  If True, print internal data loading information. Defaults to False.
            extras (Dict[str, Callable[..., np.ndarray]], optional): Adds extra data to each batch element. Each Callable must take as input a filled {Agent,Scene}BatchElement and return an ndarray which will subsequently be added to the batch element's `extra` dict.
            transforms (Iterable[Callable], optional): Allows for custom modifications of batch elements. Each Callable must take in a filled {Agent,Scene}BatchElement and return a {Agent,Scene}BatchElement.
            rank (int, optional): Proccess rank when using torch DistributedDataParallel for multi-GPU training. Only the rank 0 process will be used for caching.
        """
        self.centric: str = centric
        self.desired_dt: float = desired_dt

        if cache_type == "dataframe":
            self.cache_class = DataFrameCache

        self.rebuild_cache: bool = rebuild_cache
        self.cache_path: Path = Path(cache_location).expanduser().resolve()
        self.cache_path.mkdir(parents=True, exist_ok=True)
        self.env_cache: EnvCache = EnvCache(self.cache_path)

        if incl_map:
            assert (
                map_params is not None
            ), r"Path size information, i.e., {'px_per_m': ..., 'map_size_px': ...}, must be provided if incl_map=True"
            assert (
                map_params["map_size_px"] % 2 == 0
            ), "Patch parameter 'map_size_px' must be divisible by 2"

        require_map_cache = require_map_cache or incl_map

        self.history_sec = history_sec
        self.future_sec = future_sec
        self.agent_interaction_distances = agent_interaction_distances
        self.incl_robot_future = incl_robot_future
        self.incl_map = incl_map
        self.map_params = (
            map_params if map_params is not None else {"px_per_m": DEFAULT_PX_PER_M}
        )
        self.only_types = None if only_types is None else set(only_types)
        self.only_predict = None if only_predict is None else set(only_predict)
        self.no_types = None if no_types is None else set(no_types)
        self.standardize_data = standardize_data
        self.standardize_derivatives = standardize_derivatives
        self.augmentations = augmentations
        self.extras = extras
        self.transforms = transforms
        self.verbose = verbose
        self.max_agent_num = max_agent_num
        self.rank = rank

        # Ensuring scene description queries are all lowercase
        if scene_description_contains is not None:
            scene_description_contains = [s.lower() for s in scene_description_contains]

        self.envs: List[RawDataset] = env_utils.get_raw_datasets(data_dirs)
        self.envs_dict: Dict[str, RawDataset] = {env.name: env for env in self.envs}

        matching_datasets: List[SceneTag] = self.get_matching_scene_tags(desired_data)
        if self.verbose:
            print(
                "Loading data for matched scene tags:",
                string_utils.pretty_string_tags(matching_datasets),
                flush=True,
            )

        all_scenes_list: Union[List[SceneMetadata], List[Scene]] = list()
        for env in self.envs:
            if any(env.name in dataset_tuple for dataset_tuple in matching_datasets):
                all_data_cached: bool = False
                all_maps_cached: bool = not env.has_maps or not require_map_cache
                if self.env_cache.env_is_cached(env.name) and not self.rebuild_cache:
                    scenes_list: List[Scene] = self.get_desired_scenes_from_env(
                        matching_datasets, scene_description_contains, env
                    )

                    all_data_cached: bool = all(
                        self.env_cache.scene_is_cached(
                            scene.env_name, scene.name, scene.dt
                        )
                        for scene in scenes_list
                    )

                    all_maps_cached: bool = (
                        not env.has_maps
                        or not require_map_cache
                        or all(
                            self.cache_class.is_map_cached(
                                self.cache_path,
                                env.name,
                                scene.location,
                                self.map_params["px_per_m"],
                            )
                            for scene in scenes_list
                        )
                    )

                if (
                    not all_data_cached
                    or not all_maps_cached
                    or self.rebuild_cache
                    or rebuild_maps
                ):
                    # Loading dataset objects in case we don't have
                    # the desired data already cached.
                    env.load_dataset_obj(verbose=self.verbose)

                    if (
                        rebuild_maps
                        or not all_maps_cached
                        or not self.cache_class.are_maps_cached(
                            self.cache_path, env.name
                        )
                    ):
                        # Use only rank 0 process for caching when using multi-GPU torch training.
                        if rank == 0:
                            env.cache_maps(
                                self.cache_path,
                                self.cache_class,
                                resolution=self.map_params["px_per_m"],
                            )
                        # Wait for rank 0 process to be done with caching.
                        # if torch.cuda.is_available():
                        #     torch.distributed.barrier()

                    scenes_list: List[SceneMetadata] = self.get_desired_scenes_from_env(
                        matching_datasets, scene_description_contains, env
                    )

                all_scenes_list += scenes_list

        # List of cached scene paths.
        scene_paths: List[Path] = self.preprocess_scene_data(
            all_scenes_list, num_workers
        )
        if self.verbose:
            print(len(scene_paths), "scenes in the scene index.")

        # Done with this list. Cutting memory usage because
        # of multiprocessing later on.
        del all_scenes_list

        data_index: Union[
            List[Tuple[str, int, np.ndarray]],
            List[Tuple[str, int, List[Tuple[str, np.ndarray]]]],
        ] = self.get_data_index(num_workers, scene_paths)

        # Done with this list. Cutting memory usage because
        # of multiprocessing later on.
        del scene_paths

        self._scene_index: List[Path] = [orig_path for orig_path, _, _ in data_index]

        # The data index is effectively a big list of tuples taking the form:
        # (scene_path: str, index_len: int, valid_timesteps: np.ndarray[, agent_name: str])
        self._data_index: DataIndex = (
            AgentDataIndex(data_index, self.verbose)
            if self.centric == "agent"
            else SceneDataIndex(data_index, self.verbose)
        )
        self._data_len: int = len(self._data_index)

        self._cached_batch_elements = None

    def load_or_create_cache(
        self, cache_path: str, num_workers=0, filter_fn=None
    ) -> None:
        if isfile(cache_path):
            print(f"Loading cache from {cache_path} ...", end="")
            t = time.time()
            with open(cache_path, "rb") as f:
                self._cached_batch_elements, keep_mask = dill.load(f, encoding="latin1")
            print(f" done in {time.time() - t:.1f}s.")

        else:
            # Build cache
            cached_batch_elements = []
            keep_mask = []

            if num_workers <= 0:
                cache_data_iterator = self
            else:
                # Use DataLoader as a generic multiprocessing framework.
                # We set batchsize=1 and a custom collate function.
                # In effect this will just call self.__getitem__ in parallel.
                cache_data_iterator = DataLoader(
                    self,
                    batch_size=1,
                    num_workers=num_workers,
                    shuffle=False,
                    collate_fn=lambda xlist: xlist[0],
                )

            for element in tqdm(
                cache_data_iterator,
                desc=f"Caching batch elements ({num_workers} CPUs): ",
                disable=False,
            ):
                if filter_fn is None or filter_fn(element):
                    cached_batch_elements.append(element)
                    keep_mask.append(True)
                else:
                    keep_mask.append(False)

            # Just deletes the variable cache_data_iterator,
            # not self (in case it is set to that)!
            del cache_data_iterator

            print(f"Saving cache to {cache_path} ....", end="")
            t = time.time()
            with open(cache_path, "wb") as f:
                dill.dump((cached_batch_elements, keep_mask), f)
            print(f" done in {time.time() - t:.1f}s.")

            self._cached_batch_elements = cached_batch_elements

        # Verify
        if len(keep_mask) != self._data_len:
            raise ValueError("Current data and keep_mask lengths do not match!")

        # Remove unwanted elements
        self.remove_elements(keep_mask=keep_mask)

        # Verify
        if len(self._cached_batch_elements) != self._data_len:
            raise ValueError("Current data and cached data lengths do not match!")

    def apply_filter(
        self, 
        filter_fn: Callable[[Union[AgentBatchElement, SceneBatchElement]], bool], 
        num_workers: int = 0, 
        max_count: Optional[int] = None,
        all_gather: Optional[Callable] = None,
    ) -> None:
        keep_mask = []
        keep_count = 0

        if filter_fn is None:
            return

        # Only do filtering with rank=0
        if self.rank == 0:
            if num_workers <= 0:
                cache_data_iterator = self
            else:
                # Multiply num_workers by the number of torch processes, because 
                # we will only be using rank 0 process, whereas 
                # num_workers is typically defined per torch process. 
                num_workers = num_workers * torch.distributed.get_world_size()

                # Use DataLoader as a generic multiprocessing framework. 
                # We set batchsize=1 and a custom collate function.
                # In effect this will just call self.__getitem__ in parallel.
                cache_data_iterator = DataLoader(
                    self, 
                    batch_size=1, 
                    num_workers=num_workers, 
                    shuffle=False, 
                    collate_fn=lambda xlist: xlist[0])

            # Iterate over data    
            for element in tqdm(cache_data_iterator, desc=f'Filtering dataset ({num_workers} CPUs): ', disable=False):
                if filter_fn(element):
                    keep_mask.append(True)
                    keep_count += 1
                else:
                    keep_mask.append(False)
                if max_count is not None and keep_count >= max_count:
                    # Add False for remaining samples and break loop
                    print (f"Reached maximum number of {max_count} elements, terminating early.")
                    while len(keep_mask) < self._data_len:
                        keep_mask.append(False)
                    break
                
            del cache_data_iterator        

            # Verify
            if len(keep_mask) != self._data_len:
                raise ValueError("Current data and keep_mask lengths mismatch.")

            # Remove unwanted elements
            self.remove_elements(keep_mask=keep_mask)
            
        # Wait for rank 0 process to be done with caching.
        # Note that the default timeout is 30 minutes. If filtering is expected to exceed this, the timeout can be
        # increased when initializing the process group, i.e., torch.distributed.init_process_group(timeout=...)
        if torch.distributed.get_world_size() > 1:
            gathered_values = all_gather(self._data_index)
            # All proceses use the indices from rank 0
            self._data_index = gathered_values[0]
            self._data_len = len(self._data_index)
            print (f"Rank {self.rank} has {self._data_len} elements.")

    def remove_elements(self, keep_mask: List[bool]):
        assert len(keep_mask) == self._data_len
        old_len = self._data_len
        self._data_index = [
            self._data_index[i] for i in range(len(keep_mask)) if keep_mask[i]
        ]
        self._data_len = len(self._data_index)

        print(
            f"Kept {self._data_len}/{old_len} elements, {self._data_len/old_len*100.0:.2f}%."
        )

    def get_data_index(
        self, num_workers: int, scene_paths: List[Path]
    ) -> Union[
        List[Tuple[str, int, np.ndarray]],
        List[Tuple[str, int, List[Tuple[str, np.ndarray]]]],
    ]:
        # We're doing all this staticmethod malarkey so that multiprocessing
        # doesn't copy the UnifiedDataset self object (which generally slows down the
        # rate of spinning up new processes and hogs memory).
        desc: str = f"Creating {self.centric.capitalize()} Data Index"

        if self.centric == "scene":
            data_index_fn = partial(
                UnifiedDataset._get_data_index_scene,
                only_types=self.only_types,
                no_types=self.no_types,
                history_sec=self.history_sec,
                future_sec=self.future_sec,
                desired_dt=self.desired_dt,
            )
        elif self.centric == "agent":
            data_index_fn = partial(
                UnifiedDataset._get_data_index_agent,
                incl_robot_future=self.incl_robot_future,
                only_types=self.only_types,
                only_predict=self.only_predict,
                no_types=self.no_types,
                history_sec=self.history_sec,
                future_sec=self.future_sec,
                desired_dt=self.desired_dt,
            )

        # data_index is either:
        # [(scene_path, total_index_len, valid_scene_ts)] for scene-centric data, or
        # [(scene_path, total_index_len, [(agent_name, valid_agent_ts)])] for agent-centric data
        data_index: Union[
            List[Tuple[str, int, np.ndarray]],
            List[Tuple[str, int, List[Tuple[str, np.ndarray]]]],
        ] = list()
        if num_workers <= 1:
            for scene_info_path in tqdm(
                scene_paths,
                desc=desc + " (Serially)",
                disable=not self.verbose,
            ):
                _, orig_path, index_elems_len, index_elems = data_index_fn(
                    scene_info_path
                )
                if len(index_elems) > 0:
                    data_index.append((str(orig_path), index_elems_len, index_elems))
        else:
            for (_, orig_path, index_elems_len, index_elems) in parallel_iapply(
                data_index_fn,
                scene_paths,
                num_workers=num_workers,
                desc=desc + f" ({num_workers} CPUs)",
                disable=not self.verbose,
            ):
                if len(index_elems) > 0:
                    data_index.append((str(orig_path), index_elems_len, index_elems))

        return data_index

    @staticmethod
    def _get_data_index_scene(
        scene_info_path: Path,
        only_types: Optional[Set[AgentType]],
        no_types: Optional[Set[AgentType]],
        history_sec: Tuple[Optional[float], Optional[float]],
        future_sec: Tuple[Optional[float], Optional[float]],
        desired_dt: Optional[float],
        ret_scene_info: bool = False,
    ) -> Tuple[Optional[Scene], Path, int, np.ndarray]:
        index_elems: List[int] = list()

        scene: Scene = EnvCache.load(scene_info_path)
        scene_utils.enforce_desired_dt(scene, desired_dt)

        for ts in range(scene.length_timesteps):
            # This is where we remove scene timesteps that would have no remaining agents after filtering.
            if filtering.all_agents_excluded_types(no_types, scene.agent_presence[ts]):
                continue
            elif filtering.no_agent_included_types(
                only_types, scene.agent_presence[ts]
            ):
                continue

            if filtering.no_agent_satisfies_time(
                ts,
                scene.dt,
                history_sec,
                future_sec,
                scene.agent_presence[ts],
            ):
                # Ignore this datum if no agent in the scene satisfies our time requirements.
                continue

            index_elems.append(ts)

        return (
            (scene if ret_scene_info else None),
            scene_info_path,
            len(index_elems),
            np.array(index_elems, dtype=np.int),
        )

    @staticmethod
    def _get_data_index_agent(
        scene_info_path: Path,
        incl_robot_future: bool,
        only_types: Optional[Set[AgentType]],
        only_predict: Optional[Set[AgentType]],
        no_types: Optional[Set[AgentType]],
        history_sec: Tuple[Optional[float], Optional[float]],
        future_sec: Tuple[Optional[float], Optional[float]],
        desired_dt: Optional[float],
        ret_scene_info: bool = False,
    ) -> Tuple[Optional[Scene], Path, int, List[Tuple[str, np.ndarray]]]:
        index_elems_len: int = 0
        index_elems: List[Tuple[str, np.ndarray]] = list()

        scene: Scene = EnvCache.load(scene_info_path)
        scene_utils.enforce_desired_dt(scene, desired_dt)

        filtered_agents: List[AgentMetadata] = filtering.agent_types(
            scene.agents,
            no_types,
            only_predict if only_predict is not None else only_types,
        )

        for agent_info in filtered_agents:
            # Don't want to predict the ego if we're going to be giving the model its future!
            if incl_robot_future and agent_info.name == "ego":
                continue

            valid_ts: Tuple[int, int] = filtering.get_valid_ts(
                agent_info, scene.dt, history_sec, future_sec
            )

            num_agent_ts: int = valid_ts[1] - valid_ts[0] + 1
            if num_agent_ts > 0:
                index_elems_len += num_agent_ts
                index_elems.append((agent_info.name, np.array(valid_ts, dtype=np.int)))

        return (
            (scene if ret_scene_info else None),
            scene_info_path,
            index_elems_len,
            index_elems,
        )

    def get_collate_fn(
        self, return_dict: bool = False, pad_format: str = "outside"
    ) -> Callable:
        if pad_format not in {"outside", "right"}:
            raise ValueError("Padding format must be one of {'outside', 'right'}")

        batch_augments: Optional[List[BatchAugmentation]] = None
        if self.augmentations:
            batch_augments = [
                batch_aug
                for batch_aug in self.augmentations
                if isinstance(batch_aug, BatchAugmentation)
            ]

        if self.centric == "agent":
            collate_fn = partial(
                agent_collate_fn,
                return_dict=return_dict,
                pad_format=pad_format,
                batch_augments=batch_augments,
            )
        elif self.centric == "scene":
            collate_fn = partial(
                scene_collate_fn,
                return_dict=return_dict,
                pad_format=pad_format,
                batch_augments=batch_augments,
            )

        return collate_fn

    def get_matching_scene_tags(self, queries: List[str]) -> List[SceneTag]:
        # if queries is None:
        #     return list(chain.from_iterable(env.components for env in self.envs))

        query_tuples = [set(data.split("-")) for data in queries]

        matching_scene_tags: List[SceneTag] = list()
        for idx, query_tuple in enumerate(query_tuples):
            matched_tags: List[SceneTag] = list()
            for env in self.envs:
                matched_tags += env.get_matching_scene_tags(query_tuple)

            if len(matched_tags) == 0:
                raise ValueError(
                    f"No matched tags for {queries[idx]}, please ensure the relevant dataset is in data_dirs."
                )

            matching_scene_tags += matched_tags

        return matching_scene_tags

    def get_desired_scenes_from_env(
        self,
        scene_tags: List[SceneTag],
        scene_description_contains: Optional[List[str]],
        env: RawDataset,
    ) -> Union[List[Scene], List[SceneMetadata]]:
        scenes_list: Union[List[Scene], List[SceneMetadata]] = list()
        for scene_tag in scene_tags:
            if env.name in scene_tag:
                scenes_list += env.get_matching_scenes(
                    scene_tag,
                    scene_description_contains,
                    self.env_cache,
                    self.rebuild_cache,
                )

        return scenes_list

    def preprocess_scene_data(
        self,
        scenes_list: Union[List[SceneMetadata], List[Scene]],
        num_workers: int,
    ) -> List[Path]:
        all_cached: bool = not self.rebuild_cache and all(
            self.env_cache.scene_is_cached(
                scene_info.env_name,
                scene_info.name,
                self.desired_dt if self.desired_dt is not None else scene_info.dt,
            )
            for scene_info in scenes_list
        )

        serial_scenes: List[SceneMetadata]
        parallel_scenes: List[SceneMetadata]
        if num_workers > 1 and not all_cached:
            serial_scenes = [
                scene_info
                for scene_info in scenes_list
                if not self.envs_dict[scene_info.env_name].parallelizable
            ]
            parallel_scenes = [
                scene_info
                for scene_info in scenes_list
                if self.envs_dict[scene_info.env_name].parallelizable
            ]
        else:
            serial_scenes = scenes_list
            parallel_scenes = list()

        # List of (Original cached path, Temporary cached path)
        scene_paths: List[Path] = list()
        if serial_scenes:
            # Scenes for which it's faster to process them serially. See
            # the longer comment below for a more thorough explanation.
            scene_info: SceneMetadata
            for scene_info in tqdm(
                serial_scenes,
                desc="Calculating Agent Data (Serially)",
                disable=not self.verbose,
            ):
                scene_dt: float = (
                    self.desired_dt if self.desired_dt is not None else scene_info.dt
                )
                if self.env_cache.scene_is_cached(
                    scene_info.env_name, scene_info.name, scene_dt
                ):
                    # This is a fast path in case we don't need to
                    # perform any modifications to the scene_info.
                    scene_path: Path = EnvCache.scene_metadata_path(
                        self.cache_path,
                        scene_info.env_name,
                        scene_info.name,
                        scene_dt,
                    )

                    scene_paths.append(scene_path)
                    continue

                corresponding_env: RawDataset = self.envs_dict[scene_info.env_name]
                scene: Scene = agent_utils.get_agent_data(
                    scene_info,
                    corresponding_env,
                    self.env_cache,
                    self.rebuild_cache,
                    self.cache_class,
                    self.desired_dt,
                )

                scene_path: Path = EnvCache.scene_metadata_path(
                    self.cache_path, scene.env_name, scene.name, scene.dt
                )
                scene_paths.append(scene_path)

        # Done with these lists. Cutting memory usage because
        # of multiprocessing below.
        del serial_scenes
        scenes_list.clear()

        # No more need for the original dataset objects and freeing up
        # this memory allows the parallel processing below to run very fast.
        # The dataset objects for any envs used below will be loaded in each
        # process.
        for env in self.envs:
            env.del_dataset_obj()

        # Scenes for which it's faster to process them in parallel
        # Note this really only applies to scenes whose raw datasets
        # are "parallelizable" AKA take up a small amount of memory
        # and effectively act as a window into the data on disk.
        # E.g., NuScenes objects load a lot of data into RAM, so
        # they are not parallelizable and should be processed
        # serially after loading the dataset object once
        # (thankfully it is quite fast to do so).
        if parallel_scenes:
            # Here we're using PyTorch's parallel dataloading as a
            # general parallel processing interface (it uses all the same
            # multiprocessing package under the hood anyways, but it has
            # some good logic for keeping workers occupied which seems
            # like it'd be good to reuse).
            parallel_preprocessor = ParallelDatasetPreprocessor(
                parallel_scenes,
                {
                    env_name: str(env.metadata.data_dir)
                    for env_name, env in self.envs_dict.items()
                },
                str(self.env_cache.path),
                self.desired_dt,
                self.cache_class,
                self.rebuild_cache,
            )

            # Done with this list. Cutting memory usage because
            # of multiprocessing below.
            del parallel_scenes

            # This shouldn't be necessary, but sometimes old
            # (large) dataset objects haven't been garbage collected
            # by this time, causing memory usage to skyrocket during
            # parallel data preprocessing below.
            gc.collect()

            dataloader = DataLoader(
                parallel_preprocessor,
                batch_size=1,
                num_workers=num_workers,
                shuffle=False,
                collate_fn=scene_paths_collate_fn,
            )

            for processed_scene_paths in tqdm(
                dataloader,
                desc=f"Calculating Agent Data ({num_workers} CPUs)",
                disable=not self.verbose,
            ):
                scene_paths += [Path(path_str) for path_str in processed_scene_paths]

        return scene_paths

    def get_scene(self, scene_idx: int) -> Scene:
        scene: Scene = EnvCache.load(self._scene_index[scene_idx])
        scene_utils.enforce_desired_dt(scene, self.desired_dt)
        return scene

    def num_scenes(self) -> int:
        return len(self._scene_index)

    def scenes(self) -> Scene:
        for scene_idx in range(self.num_scenes()):
            yield self.get_scene(scene_idx)

    def __iter__(self):
        for i in range(len(self)):
            yield self[i]

    def __len__(self) -> int:
        return self._data_len

    def __getitem__(self, idx: int) -> Union[SceneBatchElement, AgentBatchElement]:
        if self._cached_batch_elements is not None:
            return self._cached_batch_elements[idx]

        if self.centric == "scene":
            scene_path, ts = self._data_index[idx]
        elif self.centric == "agent":
            scene_path, agent_id, ts = self._data_index[idx]

        scene: Scene = EnvCache.load(scene_path)
        scene_utils.enforce_desired_dt(scene, self.desired_dt)
        scene_cache: SceneCache = self.cache_class(
            self.cache_path, scene, ts, self.augmentations
        )

        if self.centric == "scene":
            scene_time: SceneTime = SceneTime.from_cache(
                scene,
                ts,
                scene_cache,
                only_types=self.only_types,
                no_types=self.no_types,
            )

            batch_element: SceneBatchElement = SceneBatchElement(
                scene_cache,
                idx,
                scene_time,
                self.history_sec,
                self.future_sec,
                self.agent_interaction_distances,
                self.incl_robot_future,
                self.incl_map,
                self.map_params,
                self.standardize_data,
                self.standardize_derivatives,
                self.max_agent_num,
            )
        elif self.centric == "agent":
            scene_time_agent: SceneTimeAgent = SceneTimeAgent.from_cache(
                scene,
                ts,
                agent_id,
                scene_cache,
                only_types=self.only_types,
                no_types=self.no_types,
                incl_robot_future=self.incl_robot_future,
            )

            batch_element: AgentBatchElement = AgentBatchElement(
                scene_cache,
                idx,
                scene_time_agent,
                self.history_sec,
                self.future_sec,
                self.agent_interaction_distances,
                self.incl_robot_future,
                self.incl_map,
                self.map_params,
                self.standardize_data,
                self.standardize_derivatives,
            )

        for key, extra_fn in self.extras.items():
            batch_element.extras[key] = extra_fn(batch_element)

        for transform_fn in self.transforms:
            batch_element = transform_fn(batch_element)

        return batch_element<|MERGE_RESOLUTION|>--- conflicted
+++ resolved
@@ -40,10 +40,7 @@
 )
 from trajdata.utils import agent_utils, env_utils, scene_utils, string_utils
 
-<<<<<<< HEAD
 from trajectron.utils.comm import all_gather  # TODO(pkarkus) remove, hacky
-=======
->>>>>>> d0479742
 
 # TODO(bivanovic): Move this to a better place in the codebase.
 DEFAULT_PX_PER_M: Final[float] = 2.0
