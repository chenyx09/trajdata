from __future__ import annotations

from collections import namedtuple
from dataclasses import dataclass
from typing import Dict, List, Optional

import torch
from torch import Tensor

from trajdata.data_structures.agent import AgentType


@dataclass
class AgentBatch:
    data_idx: Tensor
    dt: Tensor
    agent_name: List[str]
    agent_type: Tensor
    curr_agent_state: Tensor
    agent_hist: Tensor
    agent_hist_extent: Tensor
    agent_hist_len: Tensor
    agent_fut: Tensor
    agent_fut_extent: Tensor
    agent_fut_len: Tensor
    num_neigh: Tensor
    neigh_types: Tensor
    neigh_hist: Tensor
    neigh_hist_extents: Tensor
    neigh_hist_len: Tensor
    neigh_fut: Tensor
    neigh_fut_extents: Tensor
    neigh_fut_len: Tensor
    robot_fut: Optional[Tensor]
    robot_fut_len: Tensor
    maps: Optional[Tensor]
    maps_resolution: Optional[Tensor]
    rasters_from_world_tf: Optional[Tensor]
    agents_from_world_tf: Tensor
    scene_ids: Optional[List]
    extras: Dict[str, Tensor]

    def to(self, device) -> None:
        excl_vals = {
            "data_idx",
            "agent_name",
            "agent_type",
            "agent_hist_len",
            "agent_fut_len",
            "neigh_hist_len",
            "neigh_fut_len",
            "neigh_types",
            "num_neigh",
            "robot_fut_len",
            "scene_ids",
            "extras",
        }
        for val in vars(self).keys():
            tensor_val = getattr(self, val)
            if val not in excl_vals and tensor_val is not None:
                setattr(self, val, tensor_val.to(device))

        for key, val in self.extras.items():
            self.extras[key] = val.to(device)

    def agent_types(self) -> List[AgentType]:
        unique_types: Tensor = torch.unique(self.agent_type)
        return [AgentType(unique_type.item()) for unique_type in unique_types]

    def for_agent_type(self, agent_type: AgentType) -> AgentBatch:
        match_type = self.agent_type == agent_type
        return AgentBatch(
            data_idx=self.data_idx[match_type],
            dt=self.dt[match_type],
            agent_name=[
                name for idx, name in enumerate(self.agent_name) if match_type[idx]
            ],
            agent_type=agent_type.value,
            curr_agent_state=self.curr_agent_state[match_type],
            agent_hist=self.agent_hist[match_type],
            agent_hist_extent=self.agent_hist_extent[match_type],
            agent_hist_len=self.agent_hist_len[match_type],
            agent_fut=self.agent_fut[match_type],
            agent_fut_extent=self.agent_fut_extent[match_type],
            agent_fut_len=self.agent_fut_len[match_type],
            num_neigh=self.num_neigh[match_type],
            neigh_types=self.neigh_types[match_type],
            neigh_hist=self.neigh_hist[match_type],
            neigh_hist_extents=self.neigh_hist_extents[match_type],
            neigh_hist_len=self.neigh_hist_len[match_type],
            neigh_fut=self.neigh_fut[match_type],
            neigh_fut_extents=self.neigh_fut_extents[match_type],
            neigh_fut_len=self.neigh_fut_len[match_type],
            robot_fut=self.robot_fut[match_type]
            if self.robot_fut is not None
            else None,
            robot_fut_len=self.robot_fut_len[match_type],
            maps=self.maps[match_type] if self.maps is not None else None,
            maps_resolution=self.maps_resolution[match_type]
            if self.maps_resolution is not None
            else None,
            rasters_from_world_tf=self.rasters_from_world_tf[match_type]
            if self.rasters_from_world_tf is not None
            else None,
            agents_from_world_tf=self.agents_from_world_tf[match_type],
            scene_ids=[
                scene_id
                for idx, scene_id in enumerate(self.scene_ids)
                if match_type[idx]
            ],
            extras={key: val[match_type] for key, val in self.extras},
        )


@dataclass
class SceneBatch:
    data_idx: Tensor
    dt: Tensor
    num_agents: Tensor
    agent_type: Tensor
    centered_agent_state: Tensor
    agent_hist: Tensor
    agent_hist_extent: Tensor
    agent_hist_len: Tensor
    agent_fut: Tensor
    agent_fut_extent: Tensor
    agent_fut_len: Tensor
    robot_fut: Optional[Tensor]
    robot_fut_len: Optional[Tensor]
    maps: Optional[Tensor]
    maps_resolution: Optional[Tensor]
    rasters_from_world_tf: Optional[Tensor]
    centered_agent_from_world_tf: Tensor
    centered_world_from_agent_tf: Tensor
<<<<<<< HEAD
    scene_ids: Tensor
=======
    extras: Dict[str, Tensor]
>>>>>>> 46eb2ca5

    def to(self, device) -> None:
        excl_vals = {
            "extras",
        }

        for val in vars(self).keys():
            tensor_val = getattr(self, val)
            if val not in excl_vals and tensor_val is not None:
                setattr(self, val, tensor_val.to(device))

        for key, val in self.extras.items():
            self.extras[key] = val.to(device)

    def agent_types(self) -> List[AgentType]:
        unique_types: Tensor = torch.unique(self.agent_type)
        return [AgentType(unique_type.item()) for unique_type in unique_types]

    def for_agent_type(self, agent_type: AgentType) -> SceneBatch:
        match_type = self.agent_type == agent_type
        return SceneBatch(
            data_idx=self.data_idx[match_type],
            dt=self.dt[match_type],
            num_agents=self.num_agents[match_type],
            agent_type=self.agent_type[match_type],
            centered_agent_state=self.centered_agent_state[match_type],
            agent_hist=self.agent_hist[match_type],
            agent_hist_extent=self.agent_hist_extent[match_type],
            agent_hist_len=self.agent_hist_len[match_type],
            agent_fut=self.agent_fut[match_type],
            agent_fut_extent=self.agent_fut_extent[match_type],
            agent_fut_len=self.agent_fut_len[match_type],
            robot_fut=self.robot_fut[match_type]
            if self.robot_fut is not None
            else None,
            robot_fut_len=self.robot_fut_len[match_type],
            maps=self.maps[match_type] if self.maps is not None else None,
            maps_resolution=self.maps_resolution[match_type]
            if self.maps_resolution is not None
            else None,
            rasters_from_world_tf=self.rasters_from_world_tf[match_type]
            if self.rasters_from_world_tf is not None
            else None,
            centered_agent_from_world_tf=self.centered_agent_from_world_tf[match_type],
            centered_world_from_agent_tf=self.centered_world_from_agent_tf[match_type],
            extras={key: val[match_type] for key, val in self.extras},
        )<|MERGE_RESOLUTION|>--- conflicted
+++ resolved
@@ -132,11 +132,8 @@
     rasters_from_world_tf: Optional[Tensor]
     centered_agent_from_world_tf: Tensor
     centered_world_from_agent_tf: Tensor
-<<<<<<< HEAD
     scene_ids: Tensor
-=======
     extras: Dict[str, Tensor]
->>>>>>> 46eb2ca5
 
     def to(self, device) -> None:
         excl_vals = {
