from __future__ import annotations

from dataclasses import dataclass
from typing import Dict, List, Optional

import torch
from torch import Tensor

from trajdata.data_structures.agent import AgentType
from trajdata.utils.arr_utils import PadDirection


def _filter_tensor_or_list(tensor_or_list, filter_mask):
    if isinstance(tensor_or_list, torch.Tensor):
        return tensor_or_list[filter_mask]
    else:
<<<<<<< HEAD
        return [el for idx, el in enumerate(tensor_or_list) if filter_mask[idx]]
=======
        return type(tensor_or_list)([el for idx, el in enumerate(tensor_or_list) if filter_mask[idx]])
>>>>>>> d0479742


@dataclass
class AgentBatch:
    data_idx: Tensor
    dt: Tensor
    agent_name: List[str]
    agent_type: Tensor
    curr_agent_state: Tensor
    agent_hist: Tensor
    agent_hist_extent: Tensor
    agent_hist_len: Tensor
    agent_fut: Tensor
    agent_fut_extent: Tensor
    agent_fut_len: Tensor
    num_neigh: Tensor
    neigh_types: Tensor
    neigh_hist: Tensor
    neigh_hist_extents: Tensor
    neigh_hist_len: Tensor
    neigh_fut: Tensor
    neigh_fut_extents: Tensor
    neigh_fut_len: Tensor
    robot_fut: Optional[Tensor]
    robot_fut_len: Optional[Tensor]
    maps: Optional[Tensor]
    maps_resolution: Optional[Tensor]
    rasters_from_world_tf: Optional[Tensor]
    agents_from_world_tf: Tensor
    scene_ids: Optional[List]
    history_pad_dir: PadDirection
    extras: Dict[str, Tensor]

    def to(self, device) -> None:
        excl_vals = {
            "data_idx",
            "agent_name",
            "agent_type",
            "agent_hist_len",
            "agent_fut_len",
            "neigh_hist_len",
            "neigh_fut_len",
            "neigh_types",
            "num_neigh",
            "robot_fut_len",
            "scene_ids",
            "history_pad_dir",
            "extras",
        }
        for val in vars(self).keys():
            tensor_val = getattr(self, val)
            if val not in excl_vals and tensor_val is not None:
                tensor_val: Tensor
                setattr(self, val, tensor_val.to(device, non_blocking=True))

        for key, val in self.extras.items():
            # Allow for custom .to() method for objects that define a __to__ function.
            if hasattr(val, "__to__"):
                self.extras[key] = val.__to__(device, non_blocking=True)
            else:
                self.extras[key] = val.to(device, non_blocking=True)

    def agent_types(self) -> List[AgentType]:
        unique_types: Tensor = torch.unique(self.agent_type)
        return [AgentType(unique_type.item()) for unique_type in unique_types]

    def for_agent_type(self, agent_type: AgentType) -> AgentBatch:
        match_type = self.agent_type == agent_type
        return self.filter_batch(match_type)

<<<<<<< HEAD
    def filter_batch(self, filter_mask: torch.tensor) -> AgentBatch:
=======
    def filter_batch(self, filter_mask: torch.Tensor) -> AgentBatch:
>>>>>>> d0479742
        """Build a new batch with elements for which filter_mask[i] == True."""
        return AgentBatch(
            data_idx=self.data_idx[filter_mask],
            dt=self.dt[filter_mask],
            agent_name=[
                name for idx, name in enumerate(self.agent_name) if filter_mask[idx]
            ],
            agent_type=self.agent_type[filter_mask],
            curr_agent_state=self.curr_agent_state[filter_mask],
            agent_hist=self.agent_hist[filter_mask],
            agent_hist_extent=self.agent_hist_extent[filter_mask],
            agent_hist_len=self.agent_hist_len[filter_mask],
            agent_fut=self.agent_fut[filter_mask],
            agent_fut_extent=self.agent_fut_extent[filter_mask],
            agent_fut_len=self.agent_fut_len[filter_mask],
            num_neigh=self.num_neigh[filter_mask],
            neigh_types=self.neigh_types[filter_mask],
            neigh_hist=self.neigh_hist[filter_mask],
            neigh_hist_extents=self.neigh_hist_extents[filter_mask],
            neigh_hist_len=self.neigh_hist_len[filter_mask],
            neigh_fut=self.neigh_fut[filter_mask],
            neigh_fut_extents=self.neigh_fut_extents[filter_mask],
            neigh_fut_len=self.neigh_fut_len[filter_mask],
            robot_fut=self.robot_fut[filter_mask]
            if self.robot_fut is not None
            else None,
            robot_fut_len=self.robot_fut_len[filter_mask]
            if self.robot_fut_len is not None
            else None,
            maps=self.maps[filter_mask] if self.maps is not None else None,
            maps_resolution=self.maps_resolution[filter_mask]
            if self.maps_resolution is not None
            else None,
            rasters_from_world_tf=self.rasters_from_world_tf[filter_mask]
            if self.rasters_from_world_tf is not None
            else None,
            agents_from_world_tf=self.agents_from_world_tf[filter_mask],
            scene_ids=[
                scene_id
                for idx, scene_id in enumerate(self.scene_ids)
                if filter_mask[idx]
            ],
            history_pad_dir=self.history_pad_dir,
            extras={
                key: _filter_tensor_or_list(val, filter_mask) 
                for key, val in self.extras.items()},
        )

    def transform_coordinate_frame(self, origin_xyh: torch.Tensor, extras_transform_fn: Dict) -> AgentBatch:
        """
        Args:
            origin_xyh: desired origin (x, y, heading) defined in the current coordinate frame.
        """
        if self.maps is not None:
            raise NotImplementedError

        tf_mat, _ = origin_to_tf(origin_xyh)

        return AgentBatch(
            data_idx=self.data_idx,
            dt=self.dt,
            agent_name=self.agent_name,
            agent_type=self.agent_type,
            curr_agent_state=self.curr_agent_state,  # this is always defined in the `global` coordinate frame for some reason
            agent_hist=transform_states_xyvvaahh(self.agent_hist, origin_xyh),
            agent_hist_extent=self.agent_hist_extent,
            agent_hist_len=self.agent_hist_len,
            agent_fut=transform_states_xyvvaahh(self.agent_fut, origin_xyh),
            agent_fut_extent=self.agent_fut_extent,
            agent_fut_len=self.agent_fut_len,
            num_neigh=self.num_neigh,
            neigh_types=self.neigh_types,
            neigh_hist=transform_states_xyvvaahh(self.neigh_hist, origin_xyh),
            neigh_hist_extents=self.neigh_hist_extents,
            neigh_hist_len=self.neigh_hist_len,
            neigh_fut=transform_states_xyvvaahh(self.neigh_fut, origin_xyh),
            neigh_fut_extents=self.neigh_fut_extents,
            neigh_fut_len=self.neigh_fut_len,
            robot_fut=transform_states_xyvvaahh(self.robot_fut, origin_xyh)
                if self.robot_fut is not None
                else None,
            robot_fut_len=self.robot_fut_len,
            maps=self.maps,  # TODO
            maps_resolution=self.maps_resolution,  # TODO
            rasters_from_world_tf=self.rasters_from_world_tf, # TODO
            agents_from_world_tf=torch.bmm(tf_mat, self.agents_from_world_tf),  # TODO test
            scene_ids=self.scene_ids,
            history_pad_dir=self.history_pad_dir,
            extras={
                key: extras_transform_fn[key](val)
                for key, val in self.extras.items()},
        )        


from trajdata.utils.arr_utils import transform_matrices, batch_nd_transform_points_pt

def origin_to_tf(origin_xyh):

    translate_mat = transform_matrices(
        angles=torch.zeros_like(origin_xyh[..., 2]), 
        translations=-origin_xyh[..., :2])

    rot_mat = transform_matrices(
        angles=-origin_xyh[..., 2], 
        translations=None)

    trans_rot_mat = torch.bmm(rot_mat, translate_mat)  # first translate then rotate

    return trans_rot_mat, rot_mat


def transform_states_xyvvaahh(traj_xyvvaahh: torch.Tensor, origin_xyh: torch.Tensor) -> torch.Tensor:
    """
    traj_xyvvaahh: [..., state_dim] where state_dim = [x, y, vx, vy, ax, ay, sinh, cosh]
    """
    tf_mat, rot_mat = origin_to_tf(origin_xyh)

    xy, vv, aa, hh = torch.split(traj_xyvvaahh, (2, 2, 2, 2), dim=-1)
    xy = batch_nd_transform_points_pt(xy, tf_mat)
    vv = batch_nd_transform_points_pt(vv, rot_mat)
    aa = batch_nd_transform_points_pt(aa, rot_mat)
    # hh: sinh, cosh instead of cosh, sinh, so we use flip
    hh = batch_nd_transform_points_pt(hh.flip(-1), rot_mat).flip(-1)

    return torch.concat((xy, vv, aa, hh), dim=-1)




@dataclass
class SceneBatch:
    data_idx: Tensor
    dt: Tensor
    num_agents: Tensor
    agent_type: Tensor
    centered_agent_state: Tensor
    agent_hist: Tensor
    agent_hist_extent: Tensor
    agent_hist_len: Tensor
    agent_fut: Tensor
    agent_fut_extent: Tensor
    agent_fut_len: Tensor
    robot_fut: Optional[Tensor]
    robot_fut_len: Optional[Tensor]
    maps: Optional[Tensor]
    maps_resolution: Optional[Tensor]
    rasters_from_world_tf: Optional[Tensor]
    centered_agent_from_world_tf: Tensor
    centered_world_from_agent_tf: Tensor
    scene_ids: Optional[List]
    history_pad_dir: PadDirection
    extras: Dict[str, Tensor]

    def to(self, device) -> None:
        excl_vals = {
            "history_pad_dir",
            "scene_ids",
            "extras",
            "data_idx",
            "agent_name",
            "agent_type",
            "scene_ids",
            "history_pad_dir",
            "extras",
        }

        for val in vars(self).keys():
            tensor_val = getattr(self, val)
            if val not in excl_vals and tensor_val is not None:
                setattr(self, val, tensor_val.to(device))

        for key, val in self.extras.items():
            # Allow for custom .to() method for objects that define a __to__ function.
            if hasattr(val, "__to__"):
                self.extras[key] = val.__to__(device, non_blocking=True)
            else:
                self.extras[key] = val.to(device, non_blocking=True)

    def agent_types(self) -> List[AgentType]:
        unique_types: Tensor = torch.unique(self.agent_type)
        return [AgentType(unique_type.item()) for unique_type in unique_types if unique_type >= 0]

    def for_agent_type(self, agent_type: AgentType) -> SceneBatch:
        match_type = self.agent_type == agent_type
        return self.filter_batch(match_type)

    def filter_batch(self, filter_mask: torch.tensor) -> SceneBatch:
        """Build a new batch with elements for which filter_mask[i] == True."""        
        return SceneBatch(
            data_idx=self.data_idx[filter_mask],
            dt=self.dt[filter_mask],
            num_agents=self.num_agents[filter_mask],
            agent_type=self.agent_type[filter_mask],
            centered_agent_state=self.centered_agent_state[filter_mask],
            agent_hist=self.agent_hist[filter_mask],
            agent_hist_extent=self.agent_hist_extent[filter_mask],
            agent_hist_len=self.agent_hist_len[filter_mask],
            agent_fut=self.agent_fut[filter_mask],
            agent_fut_extent=self.agent_fut_extent[filter_mask],
            agent_fut_len=self.agent_fut_len[filter_mask],
            robot_fut=self.robot_fut[filter_mask]
            if self.robot_fut is not None
            else None,
            robot_fut_len=self.robot_fut_len[filter_mask]
            if self.robot_fut_len is not None
            else None,
            maps=self.maps[filter_mask] if self.maps is not None else None,
            maps_resolution=self.maps_resolution[filter_mask]
            if self.maps_resolution is not None
            else None,
            rasters_from_world_tf=self.rasters_from_world_tf[filter_mask]
            if self.rasters_from_world_tf is not None
            else None,
            centered_agent_from_world_tf=self.centered_agent_from_world_tf[filter_mask],
            centered_world_from_agent_tf=self.centered_world_from_agent_tf[filter_mask],
            scene_ids=[
                scene_id
                for idx, scene_id in enumerate(self.scene_ids)
                if filter_mask[idx]
            ],
            history_pad_dir=self.history_pad_dir,
            extras={
                key: _filter_tensor_or_list(val, filter_mask) 
                for key, val in self.extras.items()},
<<<<<<< HEAD
        )
=======
        )

    def to_agent_batch(self, agent_inds: torch.Tensor) -> AgentBatch:
        """
        Converts SeceneBatch to AgentBatch for agents defined by `agent_inds`.  

        self.extras will be simply copied over, any custom conversion must be 
        implemented externally.

        TODO(pkarkus) agent names are not yet supported because SceneBatch 
            does not store them
        """

        batch_size = self.agent_hist.shape[0]
        num_agents = self.agent_hist.shape[1]

        if (agent_inds.ndim != 1 or agent_inds.shape[0] != batch_size):
            raise ValueError("Wrong shape for agent_inds, expected [batch_size].")

        if (agent_inds < 0).any() or (agent_inds >= num_agents).any():
            raise ValueError("Invalid agent index")

        batch_inds = torch.arange(batch_size)
        others_mask = torch.ones((batch_size, num_agents), dtype=torch.bool)
        others_mask[batch_inds, agent_inds] = False
        index_agent = lambda x: x[batch_inds, agent_inds]
        index_neighbors = lambda x: x[others_mask].reshape([batch_size, num_agents-1, ] + list(x.shape[2:]))

        return AgentBatch(
            data_idx=self.data_idx,
            dt=self.dt,
            agent_name=["unknown"] * batch_size,
            agent_type=index_agent(self.agent_type),
            curr_agent_state=self.centered_agent_state,  # TODO this is not actually the agent but the `global` coordinate frame
            agent_hist=index_agent(self.agent_hist),
            agent_hist_extent=index_agent(self.agent_hist_extent),
            agent_hist_len=index_agent(self.agent_hist_len),
            agent_fut=index_agent(self.agent_fut),
            agent_fut_extent=index_agent(self.agent_fut_extent),
            agent_fut_len=index_agent(self.agent_fut_len),
            num_neigh=self.num_agents-1,
            neigh_types=index_neighbors(self.agent_type),
            neigh_hist=index_neighbors(self.agent_hist),
            neigh_hist_extents=index_neighbors(self.agent_hist_extent),
            neigh_hist_len=index_neighbors(self.agent_hist_len),
            neigh_fut=index_neighbors(self.agent_fut),
            neigh_fut_extents=index_neighbors(self.agent_fut_extent),
            neigh_fut_len=index_neighbors(self.agent_fut_len),
            robot_fut=self.robot_fut,
            robot_fut_len=self.robot_fut_len,
            maps=self.maps,
            maps_resolution=self.maps_resolution,
            rasters_from_world_tf=self.rasters_from_world_tf,
            agents_from_world_tf=self.centered_agent_from_world_tf,
            scene_ids=self.scene_ids,
            history_pad_dir=self.history_pad_dir,
            extras=self.extras,
        )          
>>>>>>> d0479742
<|MERGE_RESOLUTION|>--- conflicted
+++ resolved
@@ -14,11 +14,7 @@
     if isinstance(tensor_or_list, torch.Tensor):
         return tensor_or_list[filter_mask]
     else:
-<<<<<<< HEAD
-        return [el for idx, el in enumerate(tensor_or_list) if filter_mask[idx]]
-=======
         return type(tensor_or_list)([el for idx, el in enumerate(tensor_or_list) if filter_mask[idx]])
->>>>>>> d0479742
 
 
 @dataclass
@@ -89,11 +85,7 @@
         match_type = self.agent_type == agent_type
         return self.filter_batch(match_type)
 
-<<<<<<< HEAD
-    def filter_batch(self, filter_mask: torch.tensor) -> AgentBatch:
-=======
     def filter_batch(self, filter_mask: torch.Tensor) -> AgentBatch:
->>>>>>> d0479742
         """Build a new batch with elements for which filter_mask[i] == True."""
         return AgentBatch(
             data_idx=self.data_idx[filter_mask],
@@ -318,9 +310,6 @@
             extras={
                 key: _filter_tensor_or_list(val, filter_mask) 
                 for key, val in self.extras.items()},
-<<<<<<< HEAD
-        )
-=======
         )
 
     def to_agent_batch(self, agent_inds: torch.Tensor) -> AgentBatch:
@@ -379,4 +368,3 @@
             history_pad_dir=self.history_pad_dir,
             extras=self.extras,
         )          
->>>>>>> d0479742
