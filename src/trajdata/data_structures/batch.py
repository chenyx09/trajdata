from __future__ import annotations

<<<<<<< HEAD
from dataclasses import dataclass, replace
from typing import Dict, List, Optional
=======
from dataclasses import dataclass
from typing import Dict, List, Optional, Union
>>>>>>> 992260d2

import torch
from torch import Tensor

from trajdata.data_structures.agent import AgentType
from trajdata.data_structures.state import StateTensor
from trajdata.maps import VectorMap
from trajdata.utils.arr_utils import PadDirection, batch_nd_transform_xyvvaahh_pt


@dataclass
class AgentBatch:
    data_idx: Tensor
    scene_ts: Tensor
    dt: Tensor
    agent_name: List[str]
    agent_type: Tensor
    curr_agent_state: StateTensor
    agent_hist: StateTensor
    agent_hist_extent: Tensor
    agent_hist_len: Tensor
    agent_fut: StateTensor
    agent_fut_extent: Tensor
    agent_fut_len: Tensor
    num_neigh: Tensor
    neigh_types: Tensor
    neigh_hist: StateTensor
    neigh_hist_extents: Tensor
    neigh_hist_len: Tensor
    neigh_fut: StateTensor
    neigh_fut_extents: Tensor
    neigh_fut_len: Tensor
    robot_fut: Optional[StateTensor]
    robot_fut_len: Optional[Tensor]
    map_names: Optional[List[str]]
    maps: Optional[Tensor]
    maps_resolution: Optional[Tensor]
    vector_maps: Optional[List[VectorMap]]
    rasters_from_world_tf: Optional[Tensor]
    agents_from_world_tf: Tensor
    scene_ids: Optional[List]
    history_pad_dir: PadDirection
    extras: Dict[str, Tensor]

    def to(self, device) -> None:
        excl_vals = {
            "data_idx",
            "agent_name",
            "agent_type",
            "agent_hist_len",
            "agent_fut_len",
            "neigh_hist_len",
            "neigh_fut_len",
            "neigh_types",
            "num_neigh",
            "robot_fut_len",
            "map_names",
            "vector_maps",
            "scene_ids",
            "history_pad_dir",
            "extras",
        }
        for val in vars(self).keys():
            tensor_val = getattr(self, val)
            if val not in excl_vals and tensor_val is not None:
                tensor_val: Union[Tensor, StateTensor]
                setattr(self, val, tensor_val.to(device, non_blocking=True))

        for key, val in self.extras.items():
            # Allow for custom .to() method for objects that define a __to__ function.
            if hasattr(val, "__to__"):
                self.extras[key] = val.__to__(device, non_blocking=True)
            else:
                self.extras[key] = val.to(device, non_blocking=True)

    def agent_types(self) -> List[AgentType]:
        unique_types: Tensor = torch.unique(self.agent_type)
        return [AgentType(unique_type.item()) for unique_type in unique_types]

    def for_agent_type(self, agent_type: AgentType) -> AgentBatch:
        match_type = self.agent_type == agent_type
        return self.filter_batch(match_type)

    def filter_batch(self, filter_mask: torch.Tensor) -> AgentBatch:
        """Build a new batch with elements for which filter_mask[i] == True."""

        # Some of the tensors might be on different devices, so we define some convenience functions
        # to make sure the filter_mask is always on the same device as the tensor we are indexing.
        filter_mask_dict = {}
        filter_mask_dict["cpu"] = filter_mask.to("cpu")
        filter_mask_dict[str(self.agent_hist.device)] = filter_mask.to(
            self.agent_hist.device
        )

        _filter = lambda tensor: tensor[filter_mask_dict[str(tensor.device)]]
        _filter_tensor_or_list = lambda tensor_or_list: (
            _filter(tensor_or_list)
            if isinstance(tensor_or_list, torch.Tensor)
            else type(tensor_or_list)(
                [
                    el
                    for idx, el in enumerate(tensor_or_list)
                    if filter_mask_dict["cpu"][idx]
                ]
            )
        )

        return AgentBatch(
            data_idx=_filter(self.data_idx),
            scene_ts=_filter(self.scene_ts),
            dt=_filter(self.dt),
            agent_name=_filter_tensor_or_list(self.agent_name),
            agent_type=_filter(self.agent_type),
            curr_agent_state=_filter(self.curr_agent_state),
            agent_hist=_filter(self.agent_hist),
            agent_hist_extent=_filter(self.agent_hist_extent),
            agent_hist_len=_filter(self.agent_hist_len),
            agent_fut=_filter(self.agent_fut),
            agent_fut_extent=_filter(self.agent_fut_extent),
            agent_fut_len=_filter(self.agent_fut_len),
            num_neigh=_filter(self.num_neigh),
            neigh_types=_filter(self.neigh_types),
            neigh_hist=_filter(self.neigh_hist),
            neigh_hist_extents=_filter(self.neigh_hist_extents),
            neigh_hist_len=_filter(self.neigh_hist_len),
            neigh_fut=_filter(self.neigh_fut),
            neigh_fut_extents=_filter(self.neigh_fut_extents),
            neigh_fut_len=_filter(self.neigh_fut_len),
            robot_fut=_filter(self.robot_fut) if self.robot_fut is not None else None,
            robot_fut_len=_filter(self.robot_fut_len)
            if self.robot_fut_len is not None
            else None,
            map_names=_filter_tensor_or_list(self.map_names)
            if self.map_names is not None
            else None,
            maps=_filter(self.maps) if self.maps is not None else None,
            maps_resolution=_filter(self.maps_resolution)
            if self.maps_resolution is not None
            else None,
            vector_maps=_filter_tensor_or_list(self.vector_maps)
            if self.vector_maps is not None
            else None,
            rasters_from_world_tf=_filter(self.rasters_from_world_tf)
            if self.rasters_from_world_tf is not None
            else None,
            agents_from_world_tf=_filter(self.agents_from_world_tf),
            scene_ids=_filter_tensor_or_list(self.scene_ids),
            history_pad_dir=self.history_pad_dir,
            extras={
                key: _filter_tensor_or_list(val) for key, val in self.extras.items()
            },
        )

    def to_scene_batch(self, agent_ind: int) -> SceneBatch:
        """
        Converts AgentBatch to SeceneBatch by combining neighbors and agent.

        The agent of AgentBatch will be treated as if it was the last neighbor.
        self.extras will be simply copied over, any custom conversion must be
        implemented externally.
        """

        batch_size = self.neigh_hist.shape[0]
        num_neigh = self.neigh_hist.shape[1]

        combine = lambda neigh, agent: torch.cat((neigh, agent.unsqueeze(0)), dim=0)
        combine_list = lambda neigh, agent: neigh + [agent]

        return SceneBatch(
            data_idx=self.data_idx,
            scene_ts=self.scene_ts,
            dt=self.dt,
            num_agents=self.num_neigh + 1,
            agent_type=combine(self.neigh_types, self.agent_type),
            centered_agent_state=self.curr_agent_state,  # TODO this is not actually the agent but the `global` coordinate frame
            agent_names=combine_list(["UNKNOWN" for _ in range(num_neigh)], self.agent_name),
            agent_hist=combine(self.neigh_hist, self.agent_hist),
            agent_hist_extent=combine(self.neigh_hist_extents, self.agent_hist_extent),
            agent_hist_len=combine(self.neigh_hist_len, self.agent_hist_len),
            agent_fut=combine(self.neigh_fut, self.agent_fut),
            agent_fut_extent=combine(self.neigh_fut_extents, self.agent_fut_extent),
            agent_fut_len=combine(self.neigh_fut_len, self.agent_fut_len),
            robot_fut=self.robot_fut,
            robot_fut_len=self.robot_fut_len,
            map_names=self.map_names,  # TODO
            maps=self.maps,
            maps_resolution=self.maps_resolution,
            vector_maps=self.vector_maps,
            rasters_from_world_tf=self.rasters_from_world_tf,
            centered_agent_from_world_tf=self.agents_from_world_tf,
            centered_world_from_agent_tf=torch.linalg.inv(self.agents_from_world_tf),
            scene_ids=self.scene_ids,
            history_pad_dir=self.history_pad_dir,
            extras=self.extras,
        )

@dataclass
class SceneBatch:
    data_idx: Tensor
    scene_ts: Tensor
    dt: Tensor
    num_agents: Tensor
    agent_type: Tensor
    centered_agent_state: StateTensor
    agent_names: List[str]
    agent_hist: StateTensor
    agent_hist_extent: Tensor
    agent_hist_len: Tensor
    agent_fut: StateTensor
    agent_fut_extent: Tensor
    agent_fut_len: Tensor
    robot_fut: Optional[StateTensor]
    robot_fut_len: Optional[Tensor]
    map_names: Optional[Tensor]
    maps: Optional[Tensor]
    maps_resolution: Optional[Tensor]
    vector_maps: Optional[List[VectorMap]]
    rasters_from_world_tf: Optional[Tensor]
    centered_agent_from_world_tf: Tensor
    centered_world_from_agent_tf: Tensor
    scene_ids: Optional[List]
    history_pad_dir: PadDirection
    extras: Dict[str, Tensor]

    def to(self, device) -> None:
        excl_vals = {
            "num_agents",
            "agent_names",
            "agent_type",
            "agent_hist_len",
            "agent_fut_len",
            "robot_fut_len",
            "map_names",
            "vector_maps",
            "history_pad_dir",
            "scene_ids",
            "extras",
        }

        for val in vars(self).keys():
            tensor_val = getattr(self, val)
            if val not in excl_vals and tensor_val is not None:
                setattr(self, val, tensor_val.to(device))

        for key, val in self.extras.items():
            # Allow for custom .to() method for objects that define a __to__ function.
            if hasattr(val, "__to__"):
                self.extras[key] = val.__to__(device, non_blocking=True)
            else:
                self.extras[key] = val.to(device, non_blocking=True)

    def agent_types(self) -> List[AgentType]:
        unique_types: Tensor = torch.unique(self.agent_type)
        return [
            AgentType(unique_type.item())
            for unique_type in unique_types
            if unique_type >= 0
        ]

    def for_agent_type(self, agent_type: AgentType) -> SceneBatch:
        match_type = self.agent_type == agent_type
        return self.filter_batch(match_type)

    def filter_batch(self, filter_mask: torch.tensor) -> SceneBatch:
        """Build a new batch with elements for which filter_mask[i] == True."""

        # Some of the tensors might be on different devices, so we define some convenience functions
        # to make sure the filter_mask is always on the same device as the tensor we are indexing.
        filter_mask_dict = {}
        filter_mask_dict["cpu"] = filter_mask.to("cpu")
        filter_mask_dict[str(self.agent_hist.device)] = filter_mask.to(
            self.agent_hist.device
        )

        _filter = lambda tensor: tensor[filter_mask_dict[str(tensor.device)]]
        _filter_tensor_or_list = lambda tensor_or_list: (
            _filter(tensor_or_list)
            if isinstance(tensor_or_list, torch.Tensor)
            else type(tensor_or_list)(
                [
                    el
                    for idx, el in enumerate(tensor_or_list)
                    if filter_mask_dict["cpu"][idx]
                ]
            )
        )

        return SceneBatch(
            data_idx=_filter(self.data_idx),
            scene_ts=_filter(self.scene_ts),
            dt=_filter(self.dt),
            num_agents=_filter(self.num_agents),
            agent_type=_filter(self.agent_type),
            agent_names=_filter_tensor_or_list(self.agent_names),
            centered_agent_state=_filter(self.centered_agent_state),
            agent_hist=_filter(self.agent_hist),
            agent_hist_extent=_filter(self.agent_hist_extent),
            agent_hist_len=_filter(self.agent_hist_len),
            agent_fut=_filter(self.agent_fut),
            agent_fut_extent=_filter(self.agent_fut_extent),
            agent_fut_len=_filter(self.agent_fut_len),
            robot_fut=_filter(self.robot_fut) if self.robot_fut is not None else None,
            robot_fut_len=_filter(self.robot_fut_len)
            if self.robot_fut_len is not None
            else None,
            map_names=_filter_tensor_or_list(self.map_names)
            if self.map_names is not None
            else None,
            maps=_filter(self.maps) if self.maps is not None else None,
            maps_resolution=_filter(self.maps_resolution)
            if self.maps_resolution is not None
            else None,
            vector_maps=_filter_tensor_or_list(self.vector_maps)
            if self.vector_maps is not None
            else None,
            rasters_from_world_tf=_filter(self.rasters_from_world_tf)
            if self.rasters_from_world_tf is not None
            else None,
            centered_agent_from_world_tf=_filter(self.centered_agent_from_world_tf),
            centered_world_from_agent_tf=_filter(self.centered_world_from_agent_tf),
            scene_ids=_filter_tensor_or_list(self.scene_ids),
            history_pad_dir=self.history_pad_dir,
            extras={
                key: _filter_tensor_or_list(val)
                for key, val in self.extras.items()
            },
        )

    def to_agent_batch(self, agent_inds: torch.Tensor) -> AgentBatch:
        """
        Converts SeceneBatch to AgentBatch for agents defined by `agent_inds`.

        self.extras will be simply copied over, any custom conversion must be
        implemented externally.
        """

        batch_size = self.agent_hist.shape[0]
        num_agents = self.agent_hist.shape[1]

        if agent_inds.ndim != 1 or agent_inds.shape[0] != batch_size:
            raise ValueError("Wrong shape for agent_inds, expected [batch_size].")

        if (agent_inds < 0).any() or (agent_inds >= num_agents).any():
            raise ValueError("Invalid agent index")

        batch_inds = torch.arange(batch_size)
        others_mask = torch.ones((batch_size, num_agents), dtype=torch.bool)
        others_mask[batch_inds, agent_inds] = False
        index_agent = lambda x: x[batch_inds, agent_inds] if x is not None else None
        index_agent_list = (
            lambda xlist: [x[ind] for x, ind in zip(xlist, agent_inds)]
            if xlist is not None
            else None
        )
        index_neighbors = lambda x: x[others_mask].reshape(
            [
                batch_size,
                num_agents - 1,
            ]
            + list(x.shape[2:])
        )

        return AgentBatch(
            data_idx=self.data_idx,
            scene_ts=self.scene_ts,
            dt=self.dt,
            agent_name=index_agent_list(self.agent_names),
            agent_type=index_agent(self.agent_type),
            curr_agent_state=self.centered_agent_state,  # TODO this is not actually the agent but the `global` coordinate frame
            agent_hist=index_agent(self.agent_hist),
            agent_hist_extent=index_agent(self.agent_hist_extent),
            agent_hist_len=index_agent(self.agent_hist_len),
            agent_fut=index_agent(self.agent_fut),
            agent_fut_extent=index_agent(self.agent_fut_extent),
            agent_fut_len=index_agent(self.agent_fut_len),
            num_neigh=self.num_agents - 1,
            neigh_types=index_neighbors(self.agent_type),
            neigh_hist=index_neighbors(self.agent_hist),
            neigh_hist_extents=index_neighbors(self.agent_hist_extent),
            neigh_hist_len=index_neighbors(self.agent_hist_len),
            neigh_fut=index_neighbors(self.agent_fut),
            neigh_fut_extents=index_neighbors(self.agent_fut_extent),
            neigh_fut_len=index_neighbors(self.agent_fut_len),
            robot_fut=self.robot_fut,
            robot_fut_len=self.robot_fut_len,
            map_names=self.map_names,
            maps=self.maps,
            vector_maps=self.vector_maps,
            maps_resolution=self.maps_resolution,
            rasters_from_world_tf=self.rasters_from_world_tf,
            agents_from_world_tf=self.centered_agent_from_world_tf,
            scene_ids=self.scene_ids,
            history_pad_dir=self.history_pad_dir,
            extras=self.extras,
        )

    def apply_transform(self, tf: torch.Tensor, dtype: Optional[torch.dtype] = None) -> SceneBatch:
        """
        Applies a transformation matrix to all coordinates stored in the SceneBatch.

        Returns a shallow copy, only coordinate fields are replaced.
        self.extras will be simply copied over (shallow copy), any custom conversion must be
        implemented externally.
        """
        assert tf.ndim == 3  # b, 3, 3
        assert tf.shape[-1] == 3 and tf.shape[-1] == 3
        assert tf.dtype == torch.double  # tf should be double precision, otherwise we have large numerical errors
        if dtype is None:
            dtype = self.agent_hist.dtype

        # Shallow copy
        batch: SceneBatch = replace(self)

        # Transforms
        batch.agent_hist = batch_nd_transform_xyvvaahh_pt(batch.agent_hist.double(), tf).type(dtype)
        batch.agent_fut = batch_nd_transform_xyvvaahh_pt(batch.agent_fut.double(), tf).type(dtype)
        batch.rasters_from_world_tf = tf.unsqueeze(1) @ batch.rasters_from_world_tf if batch.rasters_from_world_tf is not None else None
        batch.centered_agent_from_world_tf = tf @ batch.centered_agent_from_world_tf
        centered_world_from_agent_tf = torch.linalg.inv(batch.centered_agent_from_world_tf)
        # sanity check
        assert torch.isclose(batch.centered_world_from_agent_tf @ torch.linalg.inv(tf), centered_world_from_agent_tf, atol=1e-5).all()
        batch.centered_world_from_agent_tf = centered_world_from_agent_tf

        return batch        <|MERGE_RESOLUTION|>--- conflicted
+++ resolved
@@ -1,12 +1,7 @@
 from __future__ import annotations
 
-<<<<<<< HEAD
 from dataclasses import dataclass, replace
-from typing import Dict, List, Optional
-=======
-from dataclasses import dataclass
 from typing import Dict, List, Optional, Union
->>>>>>> 992260d2
 
 import torch
 from torch import Tensor
@@ -281,7 +276,8 @@
             self.agent_hist.device
         )
 
-        _filter = lambda tensor: tensor[filter_mask_dict[str(tensor.device)]]
+        # Use tensor.__class__ to keep TensorState. This might 
+        _filter = lambda tensor: tensor.__class__(tensor[filter_mask_dict[str(tensor.device)]])
         _filter_tensor_or_list = lambda tensor_or_list: (
             _filter(tensor_or_list)
             if isinstance(tensor_or_list, torch.Tensor)
@@ -420,9 +416,14 @@
         # Shallow copy
         batch: SceneBatch = replace(self)
 
+        # TODO (pkarkus) support generic format
+        assert batch.agent_hist._format == "x,y,xd,yd,xdd,ydd,s,c"
+        assert batch.agent_fut._format == "x,y,xd,yd,xdd,ydd,s,c"
+        state_class = batch.agent_hist.__class__
+
         # Transforms
-        batch.agent_hist = batch_nd_transform_xyvvaahh_pt(batch.agent_hist.double(), tf).type(dtype)
-        batch.agent_fut = batch_nd_transform_xyvvaahh_pt(batch.agent_fut.double(), tf).type(dtype)
+        batch.agent_hist = state_class(batch_nd_transform_xyvvaahh_pt(batch.agent_hist.double(), tf).type(dtype))
+        batch.agent_fut = state_class(batch_nd_transform_xyvvaahh_pt(batch.agent_fut.double(), tf).type(dtype))
         batch.rasters_from_world_tf = tf.unsqueeze(1) @ batch.rasters_from_world_tf if batch.rasters_from_world_tf is not None else None
         batch.centered_agent_from_world_tf = tf @ batch.centered_agent_from_world_tf
         centered_world_from_agent_tf = torch.linalg.inv(batch.centered_agent_from_world_tf)
