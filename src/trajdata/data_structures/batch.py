--- conflicted
+++ resolved
@@ -101,66 +101,9 @@
         )
 
         return AgentBatch(
-<<<<<<< HEAD
             data_idx=_filter(self.data_idx),
             dt=_filter(self.dt),
-            agent_name=[
-                name for idx, name in enumerate(self.agent_name) if filter_mask[idx]
-=======
-            data_idx=self.data_idx[match_type],
-            scene_ts=self.scene_ts[match_type],
-            dt=self.dt[match_type],
-            agent_name=[
-                name for idx, name in enumerate(self.agent_name) if match_type[idx]
-            ],
-            agent_type=agent_type.value,
-            curr_agent_state=self.curr_agent_state[match_type],
-            agent_hist=self.agent_hist[match_type],
-            agent_hist_extent=self.agent_hist_extent[match_type],
-            agent_hist_len=self.agent_hist_len[match_type],
-            agent_fut=self.agent_fut[match_type],
-            agent_fut_extent=self.agent_fut_extent[match_type],
-            agent_fut_len=self.agent_fut_len[match_type],
-            num_neigh=self.num_neigh[match_type],
-            neigh_types=self.neigh_types[match_type],
-            neigh_hist=self.neigh_hist[match_type],
-            neigh_hist_extents=self.neigh_hist_extents[match_type],
-            neigh_hist_len=self.neigh_hist_len[match_type],
-            neigh_fut=self.neigh_fut[match_type],
-            neigh_fut_extents=self.neigh_fut_extents[match_type],
-            neigh_fut_len=self.neigh_fut_len[match_type],
-            robot_fut=self.robot_fut[match_type]
-            if self.robot_fut is not None
-            else None,
-            robot_fut_len=self.robot_fut_len[match_type]
-            if self.robot_fut_len is not None
-            else None,
-            map_names=[
-                name for idx, name in enumerate(self.map_names) if match_type[idx]
-            ]
-            if self.map_names is not None
-            else None,
-            maps=self.maps[match_type] if self.maps is not None else None,
-            maps_resolution=self.maps_resolution[match_type]
-            if self.maps_resolution is not None
-            else None,
-            vector_maps=[
-                vector_map
-                for idx, vector_map in enumerate(self.vector_maps)
-                if match_type[idx]
-            ]
-            if self.vector_maps is not None
-            else None,
-            rasters_from_world_tf=self.rasters_from_world_tf[match_type]
-            if self.rasters_from_world_tf is not None
-            else None,
-            agents_from_world_tf=self.agents_from_world_tf[match_type],
-            scene_ids=[
-                scene_id
-                for idx, scene_id in enumerate(self.scene_ids)
-                if match_type[idx]
->>>>>>> a6cbe8ef
-            ],
+            agent_name=_filter_tensor_or_list(self.agent_name),
             agent_type=_filter(self.agent_type),
             curr_agent_state=_filter(self.curr_agent_state),
             agent_hist=_filter(self.agent_hist),
@@ -179,8 +122,10 @@
             neigh_fut_len=_filter(self.neigh_fut_len),
             robot_fut=_filter(self.robot_fut) if self.robot_fut is not None else None,
             robot_fut_len=_filter(self.robot_fut_len) if self.robot_fut_len is not None else None,
+            map_names=_filter_tensor_or_list(self.map_names) if self.map_names is not None else None,
             maps=_filter(self.maps) if self.maps is not None else None,
             maps_resolution=_filter(self.maps_resolution) if self.maps_resolution is not None else None,
+            vector_maps=_filter(self.vector_maps) if self.vector_maps is not None else None,
             rasters_from_world_tf=_filter(self.rasters_from_world_tf) if self.rasters_from_world_tf is not None else None,
             agents_from_world_tf=_filter(self.agents_from_world_tf),
             scene_ids=_filter_tensor_or_list(self.scene_ids),
@@ -266,7 +211,6 @@
         )
 
         return SceneBatch(
-<<<<<<< HEAD
             data_idx=_filter(self.data_idx),
             dt=_filter(self.dt),
             num_agents=_filter(self.num_agents),
@@ -280,8 +224,10 @@
             agent_fut_len=_filter(self.agent_fut_len),
             robot_fut=_filter(self.robot_fut) if self.robot_fut is not None else None,
             robot_fut_len=_filter(self.robot_fut_len) if self.robot_fut_len is not None else None,
+            map_names=_filter_tensor_or_list(self.map_names) if self.map_names is not None else None,
             maps=_filter(self.maps) if self.maps is not None else None,
             maps_resolution=_filter(self.maps_resolution) if self.maps_resolution is not None else None,
+            vector_maps=_filter(self.vector_maps) if self.vector_maps is not None else None,            
             rasters_from_world_tf=_filter(self.rasters_from_world_tf) if self.rasters_from_world_tf is not None else None,
             centered_agent_from_world_tf=_filter(self.centered_agent_from_world_tf),
             centered_world_from_agent_tf=_filter(self.centered_world_from_agent_tf),
@@ -345,57 +291,6 @@
             rasters_from_world_tf=index_agent(self.rasters_from_world_tf),
             agents_from_world_tf=self.centered_agent_from_world_tf,
             scene_ids=self.scene_ids,
-=======
-            data_idx=self.data_idx[match_type],
-            scene_ts=self.scene_ts[match_type],
-            dt=self.dt[match_type],
-            num_agents=self.num_agents[match_type],
-            agent_type=self.agent_type[match_type],
-            centered_agent_state=self.centered_agent_state[match_type],
-            agent_names=[
-                agent_name
-                for idx, agent_name in enumerate(self.agent_names)
-                if match_type[idx]
-            ],
-            agent_hist=self.agent_hist[match_type],
-            agent_hist_extent=self.agent_hist_extent[match_type],
-            agent_hist_len=self.agent_hist_len[match_type],
-            agent_fut=self.agent_fut[match_type],
-            agent_fut_extent=self.agent_fut_extent[match_type],
-            agent_fut_len=self.agent_fut_len[match_type],
-            robot_fut=self.robot_fut[match_type]
-            if self.robot_fut is not None
-            else None,
-            robot_fut_len=self.robot_fut_len[match_type]
-            if self.robot_fut_len is not None
-            else None,
-            map_names=[
-                name for idx, name in enumerate(self.map_names) if match_type[idx]
-            ]
-            if self.map_names is not None
-            else None,
-            maps=self.maps[match_type] if self.maps is not None else None,
-            maps_resolution=self.maps_resolution[match_type]
-            if self.maps_resolution is not None
-            else None,
-            vector_maps=[
-                vector_map
-                for idx, vector_map in enumerate(self.vector_maps)
-                if match_type[idx]
-            ]
-            if self.vector_maps is not None
-            else None,
-            rasters_from_world_tf=self.rasters_from_world_tf[match_type]
-            if self.rasters_from_world_tf is not None
-            else None,
-            centered_agent_from_world_tf=self.centered_agent_from_world_tf[match_type],
-            centered_world_from_agent_tf=self.centered_world_from_agent_tf[match_type],
-            scene_ids=[
-                scene_id
-                for idx, scene_id in enumerate(self.scene_ids)
-                if match_type[idx]
-            ],
->>>>>>> a6cbe8ef
             history_pad_dir=self.history_pad_dir,
             extras=self.extras,
         )          
