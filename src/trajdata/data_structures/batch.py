--- conflicted
+++ resolved
@@ -134,11 +134,7 @@
     rasters_from_world_tf: Optional[Tensor]
     centered_agent_from_world_tf: Tensor
     centered_world_from_agent_tf: Tensor
-<<<<<<< HEAD
-    scene_ids: Tensor
-=======
     scene_ids: Optional[List]
->>>>>>> 2fff2a58
     extras: Dict[str, Tensor]
 
     def to(self, device) -> None:
