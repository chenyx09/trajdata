from collections import defaultdict
from math import sqrt
from typing import Callable, Dict, List, Optional, Tuple

import numpy as np

from trajdata.caching import SceneCache
from trajdata.data_structures.agent import AgentMetadata, AgentType
from trajdata.data_structures.map_patch import MapPatch
from trajdata.data_structures.scene import SceneTime, SceneTimeAgent


class AgentBatchElement:
    """A single element of an agent-centric batch."""

    # @profile
    def __init__(
        self,
        cache: SceneCache,
        data_index: int,
        scene_time_agent: SceneTimeAgent,
        history_sec: Tuple[Optional[float], Optional[float]],
        future_sec: Tuple[Optional[float], Optional[float]],
        agent_interaction_distances: Dict[
            Tuple[AgentType, AgentType], float
        ] = defaultdict(lambda: np.inf),
        incl_robot_future: bool = False,
        incl_map: bool = False,
        map_params: Optional[Dict[str, int]] = None,
        standardize_data: bool = False,
        standardize_derivatives: bool = False,
    ) -> None:
        self.cache: SceneCache = cache
        self.data_index: int = data_index
        self.dt: float = scene_time_agent.scene.dt
        self.scene_ts: int = scene_time_agent.ts
        self.history_sec = history_sec
        self.future_sec = future_sec

        agent_info: AgentMetadata = scene_time_agent.agent
        self.agent_name: str = agent_info.name
        self.agent_type: AgentType = agent_info.type

        self.curr_agent_state_np: np.ndarray = cache.get_state(
            agent_info.name, self.scene_ts
        )

        self.standardize_data = standardize_data
        if self.standardize_data:
            agent_pos: np.ndarray = self.curr_agent_state_np[:2]
            agent_heading: float = self.curr_agent_state_np[-1]

            cos_agent, sin_agent = np.cos(agent_heading), np.sin(agent_heading)
            world_from_agent_tf: np.ndarray = np.array(
                [
                    [cos_agent, -sin_agent, agent_pos[0]],
                    [sin_agent, cos_agent, agent_pos[1]],
                    [0.0, 0.0, 1.0],
                ]
            )
            self.agent_from_world_tf: np.ndarray = np.linalg.inv(world_from_agent_tf)

            offset = self.curr_agent_state_np
            if not standardize_derivatives:
                offset[2:6] = 0.0

            cache.transform_data(
                shift_mean_to=offset,
                rotate_by=agent_heading,
                sincos_heading=True,
            )

        else:
            self.agent_from_world_tf: np.ndarray = np.eye(3)

        ### AGENT-SPECIFIC DATA ###
        self.agent_history_np, self.agent_history_extent_np = self.get_agent_history(
            agent_info, history_sec
        )
        self.agent_history_len: int = self.agent_history_np.shape[0]

        self.agent_future_np, self.agent_future_extent_np = self.get_agent_future(
            agent_info, future_sec
        )
        self.agent_future_len: int = self.agent_future_np.shape[0]

        ### NEIGHBOR-SPECIFIC DATA ###
        def distance_limit(agent_types: np.ndarray, target_type: int) -> np.ndarray:
            return np.array(
                [
                    agent_interaction_distances[(agent_type, target_type)]
                    for agent_type in agent_types
                ]
            )

        (
            self.num_neighbors,
            self.neighbor_types_np,
            self.neighbor_histories,
            self.neighbor_history_extents,
            self.neighbor_history_lens_np,
        ) = self.get_neighbor_history(
            scene_time_agent, agent_info, history_sec, distance_limit
        )

        (
            _,
            _,
            self.neighbor_futures,
            self.neighbor_future_extents,
            self.neighbor_future_lens_np,
        ) = self.get_neighbor_future(
            scene_time_agent, agent_info, future_sec, distance_limit
        )

        ### ROBOT DATA ###
        self.robot_future_np: Optional[np.ndarray] = None

        if incl_robot_future:
            self.robot_future_np: np.ndarray = self.get_robot_current_and_future(
                scene_time_agent.robot, future_sec
            )

            # -1 because this is meant to hold the number of future steps
            # (whereas the above returns the current + future, yielding
            # one more timestep).
            self.robot_future_len: int = self.robot_future_np.shape[0] - 1

        ### MAP ###
        self.map_patch: Optional[MapPatch] = None
        if incl_map:
            self.map_patch = self.get_agent_map_patch(map_params)

        self.scene_id = scene_time_agent.scene.name

        # Will be optionally populated by the user's provided functions.
        self.extras: Dict[str, np.ndarray] = dict()

    def get_agent_history(
        self,
        agent_info: AgentMetadata,
        history_sec: Tuple[Optional[float], Optional[float]],
    ) -> Tuple[np.ndarray, np.ndarray]:
        agent_history_np, agent_extent_history_np = self.cache.get_agent_history(
            agent_info, self.scene_ts, history_sec
        )
        return agent_history_np, agent_extent_history_np

    def get_agent_future(
        self,
        agent_info: AgentMetadata,
        future_sec: Tuple[Optional[float], Optional[float]],
    ) -> np.ndarray:
        agent_future_np, agent_extent_future_np = self.cache.get_agent_future(
            agent_info, self.scene_ts, future_sec
        )
        return agent_future_np, agent_extent_future_np

    def get_neighbor_history(
        self,
        scene_time: SceneTimeAgent,
        agent_info: AgentMetadata,
        history_sec: Tuple[Optional[float], Optional[float]],
        distance_limit: Callable[[np.ndarray, int], np.ndarray],
    ) -> Tuple[int, np.ndarray, List[np.ndarray], List[np.ndarray], np.ndarray]:
        # The indices of the returned ndarray match the scene_time agents list (including the index of the central agent,
        # which would have a distance of 0 to itself).
        agent_distances: np.ndarray = scene_time.get_agent_distances_to(agent_info)
        agent_idx: int = scene_time.agents.index(agent_info)
        neighbor_types: np.ndarray = np.array([a.type.value for a in scene_time.agents])
        nearby_mask: np.ndarray = agent_distances <= distance_limit(
            neighbor_types, agent_info.type
        )
        nearby_mask[agent_idx] = False

        nearby_agents: List[AgentMetadata] = [
            agent for (idx, agent) in enumerate(scene_time.agents) if nearby_mask[idx]
        ]
        neighbor_types_np: np.ndarray = neighbor_types[nearby_mask]

        num_neighbors: int = len(nearby_agents)
        (
            neighbor_histories,
            neighbor_history_extents,
            neighbor_history_lens_np,
        ) = self.cache.get_agents_history(self.scene_ts, nearby_agents, history_sec)

        return (
            num_neighbors,
            neighbor_types_np,
            neighbor_histories,
            neighbor_history_extents,
            neighbor_history_lens_np,
        )

    # @profile
    def get_neighbor_future(
        self,
        scene_time: SceneTimeAgent,
        agent_info: AgentMetadata,
        future_sec: Tuple[Optional[float], Optional[float]],
        distance_limit: Callable[[np.ndarray, int], np.ndarray],
    ) -> Tuple[int, np.ndarray, List[np.ndarray], List[np.ndarray], np.ndarray]:
        scene_ts: int = self.scene_ts

        # The indices of the returned ndarray match the scene_time agents list (including the index of the central agent,
        # which would have a distance of 0 to itself).
        agent_distances: np.ndarray = scene_time.get_agent_distances_to(agent_info)
        agent_idx: int = scene_time.agents.index(agent_info)

        neighbor_types: np.ndarray = np.array([a.type.value for a in scene_time.agents])
        nearby_mask: np.ndarray = agent_distances <= distance_limit(
            neighbor_types, agent_info.type
        )
        nearby_mask[agent_idx] = False

        nearby_agents: List[AgentMetadata] = [
            agent for (idx, agent) in enumerate(scene_time.agents) if nearby_mask[idx]
        ]
        neighbor_types_np: np.ndarray = neighbor_types[nearby_mask]

        num_neighbors: int = len(nearby_agents)
        (
            neighbor_futures,
            neighbor_future_extents,
            neighbor_future_lens_np,
        ) = self.cache.get_agents_future(scene_ts, nearby_agents, future_sec)

        return (
            num_neighbors,
            neighbor_types_np,
            neighbor_futures,
            neighbor_future_extents,
            neighbor_future_lens_np,
        )

    def get_robot_current_and_future(
        self,
        robot_info: AgentMetadata,
        future_sec: Tuple[Optional[float], Optional[float]],
    ) -> np.ndarray:
        robot_curr_np: np.ndarray = self.cache.get_state(robot_info.name, self.scene_ts)
        # robot_fut_extents_np,
        (
            robot_fut_np,
            _,
        ) = self.cache.get_agent_future(robot_info, self.scene_ts, future_sec)

        robot_curr_and_fut_np: np.ndarray = np.concatenate(
            (robot_curr_np[np.newaxis, :], robot_fut_np), axis=0
        )
        return robot_curr_and_fut_np

    def get_agent_map_patch(self, patch_params: Dict[str, int]) -> MapPatch:
        world_x, world_y = self.curr_agent_state_np[:2]
        desired_patch_size: int = patch_params["map_size_px"]
        resolution: float = patch_params["px_per_m"]
        offset_xy: Tuple[float, float] = patch_params.get("offset_frac_xy", (0.0, 0.0))
        return_rgb: bool = patch_params.get("return_rgb", True)
        no_map_fill_val: float = patch_params.get("no_map_fill_value", 0.0)

        if self.standardize_data:
            heading = self.curr_agent_state_np[-1]
            patch_data, raster_from_world_tf, has_data = self.cache.load_map_patch(
                world_x,
                world_y,
                desired_patch_size,
                resolution,
                offset_xy,
                heading,
                return_rgb,
                rot_pad_factor=sqrt(2),
                no_map_val=no_map_fill_val,
            )
        else:
            heading = 0.0
            patch_data, raster_from_world_tf, has_data = self.cache.load_map_patch(
                world_x,
                world_y,
                desired_patch_size,
                resolution,
                offset_xy,
                heading,
                return_rgb,
                no_map_val=no_map_fill_val,
            )

        return MapPatch(
            data=patch_data,
            rot_angle=heading,
            crop_size=desired_patch_size,
            resolution=resolution,
            raster_from_world_tf=raster_from_world_tf,
            has_data=has_data,
        )


class SceneBatchElement:
    """A single batch element."""

    def __init__(
        self,
        cache: SceneCache,
        data_index: int,
        scene_time: SceneTime,
        history_sec: Tuple[Optional[float], Optional[float]],
        future_sec: Tuple[Optional[float], Optional[float]],
        agent_interaction_distances: Dict[
            Tuple[AgentType, AgentType], float
        ] = defaultdict(lambda: np.inf),
        incl_robot_future: bool = False,
        incl_map: bool = False,
        map_params: Optional[Dict[str, int]] = None,
        standardize_data: bool = False,
        standardize_derivatives: bool = False,
        max_agent_num: Optional[int] = None,
    ) -> None:
        self.cache: SceneCache = cache
        self.data_index = data_index
        self.dt: float = scene_time.scene.dt
        self.scene_ts: int = scene_time.ts

        if max_agent_num is not None:
            scene_time.agents = scene_time.agents[:max_agent_num]

        self.agents: List[AgentMetadata] = scene_time.agents

        robot = [agent for agent in self.agents if agent.name == "ego"]
        if len(robot) > 0:
            self.centered_agent = robot[0]
        else:
            self.centered_agent = self.agents[0]

        self.centered_agent_state_np: np.ndarray = cache.get_state(
            self.centered_agent.name, self.scene_ts
        )
        self.standardize_data = standardize_data

        if self.standardize_data:
            agent_pos: np.ndarray = self.centered_agent_state_np[:2]
            agent_heading: float = self.centered_agent_state_np[-1]

            cos_agent, sin_agent = np.cos(agent_heading), np.sin(agent_heading)
            self.centered_world_from_agent_tf: np.ndarray = np.array(
                [
                    [cos_agent, -sin_agent, agent_pos[0]],
                    [sin_agent, cos_agent, agent_pos[1]],
                    [0.0, 0.0, 1.0],
                ]
            )
            self.centered_agent_from_world_tf: np.ndarray = np.linalg.inv(
                self.centered_world_from_agent_tf
            )

            offset = self.centered_agent_state_np
            if not standardize_derivatives:
                offset[2:6] = 0.0

            cache.transform_data(
                shift_mean_to=offset,
                rotate_by=agent_heading,
                sincos_heading=True,
            )
        else:
            self.centered_agent_from_world_tf: np.ndarray = np.eye(3)
            self.centered_world_from_agent_tf: np.ndarray = np.eye(3)

        ### NEIGHBOR-SPECIFIC DATA ###
        def distance_limit(agent_types: np.ndarray, target_type: int) -> np.ndarray:
            return np.array(
                [
                    agent_interaction_distances[(agent_type, target_type)]
                    for agent_type in agent_types
                ]
            )

        nearby_agents, self.agent_types_np = self.get_nearby_agents(
            scene_time, self.centered_agent, distance_limit
        )

        self.num_agents = len(nearby_agents)
        (
            self.agent_histories,
            self.agent_history_extents,
            self.agent_history_lens_np,
        ) = self.get_agents_history(history_sec, nearby_agents)
        (
            self.agent_futures,
            self.agent_future_extents,
            self.agent_future_lens_np,
        ) = self.get_agents_future(future_sec, nearby_agents)

        ### MAP ###
        self.map_patches: Optional[MapPatch] = None
        if incl_map:
            self.map_patches = self.get_agents_map_patch(
                map_params, self.agent_histories
            )
<<<<<<< HEAD
        self.scene_id = scene_time.scene.name
=======

        self.scene_id = scene_time.scene.name

>>>>>>> 1fe325bf
        ### ROBOT DATA ###
        self.robot_future_np: Optional[np.ndarray] = None

        if incl_robot_future:
            self.robot_future_np: np.ndarray = self.get_robot_current_and_future(
                self.centered_agent, future_sec
            )

            # -1 because this is meant to hold the number of future steps
            # (whereas the above returns the current + future, yielding
            # one more timestep).
            self.robot_future_len: int = self.robot_future_np.shape[0] - 1

        self.scene_id = scene_time.scene.name

        # Will be optionally populated by the user's provided functions.
        self.extras: Dict[str, np.ndarray] = dict()

    def get_nearby_agents(
        self,
        scene_time: SceneTime,
        agent: AgentMetadata,
        distance_limit: Callable[[np.ndarray, int], np.ndarray],
    ) -> Tuple[List[AgentMetadata], np.ndarray]:
        agent_distances: np.ndarray = scene_time.get_agent_distances_to(agent)

        agents_types: np.ndarray = np.array([a.type.value for a in scene_time.agents])
        nearby_mask: np.ndarray = agent_distances <= distance_limit(
            agents_types, agent.type
        )
        # sort the agents based on their distance to the centered agent
        idx = np.argsort(agent_distances)
        num_qualified = nearby_mask.sum()
        nearby_agents: List[AgentMetadata] = [
            scene_time.agents[idx[i]] for i in range(num_qualified)
        ]
        agents_types_np = agents_types[idx[:num_qualified]]
        return nearby_agents, agents_types_np

    def get_agents_history(
        self,
        history_sec: Tuple[Optional[float], Optional[float]],
        nearby_agents: List[AgentMetadata],
    ) -> Tuple[List[np.ndarray], List[np.ndarray], np.ndarray]:
        # The indices of the returned ndarray match the scene_time agents list (including the index of the central agent,
        # which would have a distance of 0 to itself).
        (
            agent_histories,
            agent_history_extents,
            agent_history_lens_np,
        ) = self.cache.get_agents_history(self.scene_ts, nearby_agents, history_sec)

        return (
            agent_histories,
            agent_history_extents,
            agent_history_lens_np,
        )

    def get_agents_future(
        self,
        future_sec: Tuple[Optional[float], Optional[float]],
        nearby_agents: List[AgentMetadata],
    ) -> Tuple[List[np.ndarray], List[np.ndarray], np.ndarray]:

        (
            agent_futures,
            agent_future_extents,
            agent_future_lens_np,
        ) = self.cache.get_agents_future(self.scene_ts, nearby_agents, future_sec)

        return (
            agent_futures,
            agent_future_extents,
            agent_future_lens_np,
        )

    def get_agents_map_patch(
        self, patch_params: Dict[str, int], agent_histories: List[np.ndarray]
    ) -> List[MapPatch]:
        world_x, world_y = self.centered_agent_state_np[:2]
        heading = self.centered_agent_state_np[-1]
        desired_patch_size: int = patch_params["map_size_px"]
        resolution: float = patch_params["px_per_m"]
        offset_xy: Tuple[float, float] = patch_params.get("offset_frac_xy", (0.0, 0.0))
        return_rgb: bool = patch_params.get("return_rgb", True)
        no_map_fill_val: float = patch_params.get("no_map_fill_value", 0.0)

        if self.cache._sincos_heading:
<<<<<<< HEAD
            if len(self.cache.heading_cols)==2:
                heading_sin_idx, heading_cos_idx = self.cache.heading_cols
            else:
                heading_sin_idx, heading_cos_idx = self.cache.heading_cols[0],self.cache.heading_cols[0]+1
            sincos = True
            
        else:
            heading_idx = self.cache.heading_cols[0]
            sincos = False
=======
            if len(self.cache.heading_cols) == 2:
                heading_sin_idx, heading_cos_idx = self.cache.heading_cols
            else:
                heading_sin_idx, heading_cos_idx = (
                    self.cache.heading_cols[0],
                    self.cache.heading_cols[0] + 1,
                )
            sincos = True

        else:
            heading_idx = self.cache.heading_cols[0]
            sincos = False

>>>>>>> 1fe325bf
        x_idx, y_idx = self.cache.pos_cols


        map_patches = list()
<<<<<<< HEAD

        curr_state = [state[-1] for state in agent_histories]
        curr_state = np.stack(curr_state)
        if self.standardize_data:
            Rot = np.array([[np.cos(heading),-np.sin(heading)],[np.sin(heading),np.cos(heading)]])
            if sincos:
                agent_heading = np.arctan2(curr_state[:,heading_sin_idx],curr_state[:,heading_cos_idx])+heading
            else:
                agent_heading = curr_state[:, heading_idx] + heading
            world_dxy = curr_state[:,[x_idx, y_idx]]@(Rot.T)
            for i in range(curr_state.shape[0]):
=======
        agent_histories_np = np.stack(agent_histories)
        if self.standardize_data:
            Rot = np.array(
                [
                    [np.cos(heading), -np.sin(heading)],
                    [np.sin(heading), np.cos(heading)],
                ]
            )

            if sincos:
                agent_heading = (
                    np.arctan2(
                        agent_histories_np[:, -1, heading_sin_idx],
                        agent_histories_np[:, -1, heading_cos_idx],
                    )
                    + heading
                )
            else:
                agent_heading = agent_histories_np[:, -1, heading_idx] + heading

            world_dxy = agent_histories_np[:, -1, [x_idx, y_idx]] @ (Rot.T)
            for i in range(agent_histories_np.shape[0]):
>>>>>>> 1fe325bf
                patch_data, raster_from_world_tf, has_data = self.cache.load_map_patch(
                    world_x + world_dxy[i, 0],
                    world_y + world_dxy[i, 1],
                    desired_patch_size,
                    resolution,
                    offset_xy,
                    agent_heading[i],
                    return_rgb,
                    rot_pad_factor=sqrt(2),
                    no_map_val=no_map_fill_val,
                )
<<<<<<< HEAD
=======

>>>>>>> 1fe325bf
                map_patches.append(
                    MapPatch(
                        data=patch_data,
                        rot_angle=agent_heading[i],
                        crop_size=desired_patch_size,
                        resolution=resolution,
                        raster_from_world_tf=raster_from_world_tf,
                        has_data=has_data,
                    )
                )
        else:
<<<<<<< HEAD
            for i in range(curr_state.shape[0]):
                patch_data, raster_from_world_tf, has_data = self.cache.load_map_patch(
                    curr_state[i, x_idx],
                    curr_state[i, y_idx],
=======
            for i in range(agent_histories_np.shape[0]):
                patch_data, raster_from_world_tf, has_data = self.cache.load_map_patch(
                    agent_histories_np[i, -1, x_idx],
                    agent_histories_np[i, -1, y_idx],
>>>>>>> 1fe325bf
                    desired_patch_size,
                    resolution,
                    offset_xy,
                    0,
                    return_rgb,
                    no_map_val=no_map_fill_val,
                )
<<<<<<< HEAD
=======

>>>>>>> 1fe325bf
                map_patches.append(
                    MapPatch(
                        data=patch_data,
                        rot_angle=0,
                        crop_size=desired_patch_size,
                        resolution=resolution,
                        raster_from_world_tf=raster_from_world_tf,
                        has_data=has_data,
                    )
                )

        return map_patches

    def get_robot_current_and_future(
        self,
        robot_info: AgentMetadata,
        future_sec: Tuple[Optional[float], Optional[float]],
    ) -> np.ndarray:
        robot_curr_np: np.ndarray = self.cache.get_state(robot_info.name, self.scene_ts)
        # robot_fut_extents_np,
        (
            robot_fut_np,
            _,
        ) = self.cache.get_agent_future(robot_info, self.scene_ts, future_sec)

        robot_curr_and_fut_np: np.ndarray = np.concatenate(
            (robot_curr_np[np.newaxis, :], robot_fut_np), axis=0
        )
        return robot_curr_and_fut_np<|MERGE_RESOLUTION|>--- conflicted
+++ resolved
@@ -396,13 +396,7 @@
             self.map_patches = self.get_agents_map_patch(
                 map_params, self.agent_histories
             )
-<<<<<<< HEAD
         self.scene_id = scene_time.scene.name
-=======
-
-        self.scene_id = scene_time.scene.name
-
->>>>>>> 1fe325bf
         ### ROBOT DATA ###
         self.robot_future_np: Optional[np.ndarray] = None
 
@@ -491,17 +485,6 @@
         no_map_fill_val: float = patch_params.get("no_map_fill_value", 0.0)
 
         if self.cache._sincos_heading:
-<<<<<<< HEAD
-            if len(self.cache.heading_cols)==2:
-                heading_sin_idx, heading_cos_idx = self.cache.heading_cols
-            else:
-                heading_sin_idx, heading_cos_idx = self.cache.heading_cols[0],self.cache.heading_cols[0]+1
-            sincos = True
-            
-        else:
-            heading_idx = self.cache.heading_cols[0]
-            sincos = False
-=======
             if len(self.cache.heading_cols) == 2:
                 heading_sin_idx, heading_cos_idx = self.cache.heading_cols
             else:
@@ -515,12 +498,10 @@
             heading_idx = self.cache.heading_cols[0]
             sincos = False
 
->>>>>>> 1fe325bf
         x_idx, y_idx = self.cache.pos_cols
 
 
         map_patches = list()
-<<<<<<< HEAD
 
         curr_state = [state[-1] for state in agent_histories]
         curr_state = np.stack(curr_state)
@@ -532,30 +513,6 @@
                 agent_heading = curr_state[:, heading_idx] + heading
             world_dxy = curr_state[:,[x_idx, y_idx]]@(Rot.T)
             for i in range(curr_state.shape[0]):
-=======
-        agent_histories_np = np.stack(agent_histories)
-        if self.standardize_data:
-            Rot = np.array(
-                [
-                    [np.cos(heading), -np.sin(heading)],
-                    [np.sin(heading), np.cos(heading)],
-                ]
-            )
-
-            if sincos:
-                agent_heading = (
-                    np.arctan2(
-                        agent_histories_np[:, -1, heading_sin_idx],
-                        agent_histories_np[:, -1, heading_cos_idx],
-                    )
-                    + heading
-                )
-            else:
-                agent_heading = agent_histories_np[:, -1, heading_idx] + heading
-
-            world_dxy = agent_histories_np[:, -1, [x_idx, y_idx]] @ (Rot.T)
-            for i in range(agent_histories_np.shape[0]):
->>>>>>> 1fe325bf
                 patch_data, raster_from_world_tf, has_data = self.cache.load_map_patch(
                     world_x + world_dxy[i, 0],
                     world_y + world_dxy[i, 1],
@@ -567,10 +524,6 @@
                     rot_pad_factor=sqrt(2),
                     no_map_val=no_map_fill_val,
                 )
-<<<<<<< HEAD
-=======
-
->>>>>>> 1fe325bf
                 map_patches.append(
                     MapPatch(
                         data=patch_data,
@@ -582,17 +535,10 @@
                     )
                 )
         else:
-<<<<<<< HEAD
             for i in range(curr_state.shape[0]):
                 patch_data, raster_from_world_tf, has_data = self.cache.load_map_patch(
                     curr_state[i, x_idx],
                     curr_state[i, y_idx],
-=======
-            for i in range(agent_histories_np.shape[0]):
-                patch_data, raster_from_world_tf, has_data = self.cache.load_map_patch(
-                    agent_histories_np[i, -1, x_idx],
-                    agent_histories_np[i, -1, y_idx],
->>>>>>> 1fe325bf
                     desired_patch_size,
                     resolution,
                     offset_xy,
@@ -600,10 +546,6 @@
                     return_rgb,
                     no_map_val=no_map_fill_val,
                 )
-<<<<<<< HEAD
-=======
-
->>>>>>> 1fe325bf
                 map_patches.append(
                     MapPatch(
                         data=patch_data,
