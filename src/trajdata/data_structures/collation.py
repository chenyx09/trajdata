--- conflicted
+++ resolved
@@ -781,9 +781,7 @@
         if robot_future
         else None
     )
-<<<<<<< HEAD
     scene_ids = [batch_elem.scene_id for batch_elem in batch_elems]
-=======
 
     extras: Dict[str, Tensor] = {}
     for key in batch_elems[0].extras.keys():
@@ -791,7 +789,6 @@
             np.stack([batch_elem.extras[key] for batch_elem in batch_elems])
         )
 
->>>>>>> 46eb2ca5
     batch = SceneBatch(
         data_idx=data_index_t,
         dt=dt_t,
@@ -811,11 +808,8 @@
         rasters_from_world_tf=rasters_from_world_tf,
         centered_agent_from_world_tf=centered_agent_from_world_tf,
         centered_world_from_agent_tf=centered_world_from_agent_tf,
-<<<<<<< HEAD
         scene_ids = scene_ids,
-=======
         extras=extras,
->>>>>>> 46eb2ca5
     )
 
     if batch_augments:
