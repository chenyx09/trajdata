from dataclasses import asdict
from typing import Any, Dict, List, Optional, Tuple, Union

import numpy as np
import torch
import torch.nn.functional as F
from kornia.geometry.transform import rotate
from torch import Tensor
from torch.nn.utils.rnn import pad_sequence

from trajdata.augmentation import BatchAugmentation
from trajdata.data_structures.batch import AgentBatch, SceneBatch
from trajdata.data_structures.batch_element import AgentBatchElement, SceneBatchElement
from trajdata.maps import VectorMap
from trajdata.utils import arr_utils


class CustomCollateData:
    @staticmethod
    def __collate__(elements: list) -> any:
        raise NotImplementedError

    def __to__(self, device, non_blocking=False):
<<<<<<< HEAD
        # Example for moving all elements of a list to a device:
        # return LanesList([[pts.to(device, non_blocking=non_blocking) 
        #           for pts in lanelist] for lanelist in self])
=======
>>>>>>> a6cbe8ef
        raise NotImplementedError


def _collate_data(elems):
    if hasattr(elems[0], "__collate__"):
        return elems[0].__collate__(elems)
    else:
        return torch.as_tensor(np.stack(elems))


<<<<<<< HEAD
def map_collate_fn_agent(
=======
def raster_map_collate_fn_agent(
>>>>>>> a6cbe8ef
    batch_elems: List[AgentBatchElement],
):
    if batch_elems[0].map_patch is None:
        return None, None, None, None

    map_names = [batch_elem.map_name for batch_elem in batch_elems]

    # Ensuring that any empty map patches have the correct number of channels
    # prior to collation.
    has_data: np.ndarray = np.array(
        [batch_elem.map_patch.has_data for batch_elem in batch_elems],
        dtype=bool,
    )
    no_data: np.ndarray = ~has_data

    patch_channels: np.ndarray = np.array(
        [batch_elem.map_patch.data.shape[0] for batch_elem in batch_elems],
        dtype=int,
    )

    desired_num_channels: int
    if np.any(has_data):
        # If any of the batch elements' maps have data, then use
        # their number of channels as the reference.
        unique_num_channels = np.unique(patch_channels[has_data])
    else:
        # All map patches in this batch are from datasets with no maps.
        unique_num_channels = np.unique(patch_channels)

    if unique_num_channels.size > 1:
        raise ValueError(
            "Maps must all have the same number of channels in a batch, "
            f"but found maps with {unique_num_channels.tolist()} channels."
        )

    desired_num_channels = unique_num_channels[0].item()

    # Getting the map patch data and preparing it for batched rotation.
    patch_size_y, patch_size_x = batch_elems[0].map_patch.data.shape[-2:]
    patch_data: Tensor = torch.empty(
        (len(batch_elems), desired_num_channels, patch_size_y, patch_size_x)
    )

    if np.any(has_data):
        patch_data[has_data] = torch.as_tensor(
            np.stack(
                [
                    batch_elem.map_patch.data
                    for idx, batch_elem in enumerate(batch_elems)
                    if has_data[idx]
                ]
            ),
            dtype=torch.float,
        )

    if np.any(no_data):
        patch_data[no_data] = torch.as_tensor(
            np.stack(
                [
                    batch_elem.map_patch.data
                    for idx, batch_elem in enumerate(batch_elems)
                    if no_data[idx]
                ]
            ),
            dtype=torch.float,
        ).expand(-1, desired_num_channels, -1, -1)

    patch_size: int = batch_elems[0].map_patch.crop_size
    assert all(
        batch_elem.map_patch.crop_size == patch_size for batch_elem in batch_elems
    )

    rot_angles: Tensor = torch.as_tensor(
        [batch_elem.map_patch.rot_angle for batch_elem in batch_elems],
        dtype=torch.float,
    )
    resolution: Tensor = torch.as_tensor(
        [batch_elem.map_patch.resolution for batch_elem in batch_elems],
        dtype=torch.float,
    )
    rasters_from_world_tf: Tensor = torch.as_tensor(
        np.stack(
            [batch_elem.map_patch.raster_from_world_tf for batch_elem in batch_elems]
        ),
        dtype=torch.float,
    )

    center_y: int = patch_size_y // 2
    center_x: int = patch_size_x // 2
    half_extent: int = patch_size // 2

    if (
        torch.count_nonzero(rot_angles) == 0
        and patch_size == patch_data.shape[-1] == patch_data.shape[-2]
    ):
        rasters_from_world_tf = torch.bmm(
            torch.tensor(
                [
                    [
                        [1.0, 0.0, half_extent],
                        [0.0, 1.0, half_extent],
                        [0.0, 0.0, 1.0],
                    ]
                ],
                dtype=rasters_from_world_tf.dtype,
                device=rasters_from_world_tf.device,
            ).expand((rasters_from_world_tf.shape[0], -1, -1)),
            rasters_from_world_tf,
        )

        rot_crop_patches: Tensor = patch_data

    else:
        # Batch rotating patches by rot_angles.
        rot_patches: Tensor = rotate(patch_data, torch.rad2deg(rot_angles))

        # Center cropping via slicing.
        rot_crop_patches: Tensor = rot_patches[
            ...,
            center_y - half_extent : center_y + half_extent,
            center_x - half_extent : center_x + half_extent,
        ]

        rasters_from_world_tf = torch.bmm(
            arr_utils.transform_matrices(
                -rot_angles,
                torch.tensor([[half_extent, half_extent]]).expand(
                    (rot_angles.shape[0], -1)
                ),
            ),
            rasters_from_world_tf,
        )

    return (
        map_names,
        rot_crop_patches,
        resolution,
        rasters_from_world_tf,
    )


def raster_map_collate_fn_scene(
    batch_elems: List[SceneBatchElement],
    max_agent_num: Optional[int] = None,
    pad_value: Any = np.nan,
) -> Tuple[Optional[Tensor], Optional[Tensor], Optional[Tensor]]:

    if batch_elems[0].map_patches is None:
        return None, None, None, None

    patch_size: int = batch_elems[0].map_patches[0].crop_size
    assert all(
        batch_elem.map_patches[0].crop_size == patch_size for batch_elem in batch_elems
    )

    map_names: List[str] = list()
    num_agents: List[int] = list()
    agents_rasters_from_world_tfs: List[np.ndarray] = list()
    agents_patches: List[np.ndarray] = list()
    agents_rot_angles_list: List[float] = list()
    agents_res_list: List[float] = list()

    for elem in batch_elems:
        map_names.append(elem.map_name)
        num_agents.append(min(elem.num_agents, max_agent_num))
        agents_rasters_from_world_tfs += [
            x.raster_from_world_tf for x in elem.map_patches[:max_agent_num]
        ]
        agents_patches += [x.data for x in elem.map_patches[:max_agent_num]]
        agents_rot_angles_list += [
            x.rot_angle for x in elem.map_patches[:max_agent_num]
        ]
        agents_res_list += [x.resolution for x in elem.map_patches[:max_agent_num]]

    patch_data: Tensor = torch.as_tensor(np.stack(agents_patches), dtype=torch.float)
    agents_rot_angles: Tensor = torch.as_tensor(
        np.stack(agents_rot_angles_list), dtype=torch.float
    )
    agents_rasters_from_world_tf: Tensor = torch.as_tensor(
        np.stack(agents_rasters_from_world_tfs), dtype=torch.float
    )
    agents_resolution: Tensor = torch.as_tensor(
        np.stack(agents_res_list), dtype=torch.float
    )

    patch_size_y, patch_size_x = patch_data.shape[-2:]
    center_y: int = patch_size_y // 2
    center_x: int = patch_size_x // 2
    half_extent: int = patch_size // 2

    if torch.count_nonzero(agents_rot_angles) == 0:
        agents_rasters_from_world_tf = torch.bmm(
            torch.tensor(
                [
                    [
                        [1.0, 0.0, half_extent],
                        [0.0, 1.0, half_extent],
                        [0.0, 0.0, 1.0],
                    ]
                ],
                dtype=agents_rasters_from_world_tf.dtype,
                device=agents_rasters_from_world_tf.device,
            ).expand((agents_rasters_from_world_tf.shape[0], -1, -1)),
            agents_rasters_from_world_tf,
        )

        rot_crop_patches = patch_data
    else:
        agents_rasters_from_world_tf = torch.bmm(
            arr_utils.transform_matrices(
                -agents_rot_angles,
                torch.tensor([[half_extent, half_extent]]).expand(
                    (agents_rot_angles.shape[0], -1)
                ),
            ),
            agents_rasters_from_world_tf,
        )

        # Batch rotating patches by rot_angles.
        rot_patches: Tensor = rotate(patch_data, torch.rad2deg(agents_rot_angles))

        # Center cropping via slicing.
        rot_crop_patches = rot_patches[
            ...,
            center_y - half_extent : center_y + half_extent,
            center_x - half_extent : center_x + half_extent,
        ]

    rot_crop_patches = split_pad_crop(
        rot_crop_patches, num_agents, pad_value=pad_value, desired_size=max_agent_num
    )

    agents_rasters_from_world_tf = split_pad_crop(
        agents_rasters_from_world_tf,
        num_agents,
        pad_value=pad_value,
        desired_size=max_agent_num,
    )
    agents_resolution = split_pad_crop(
        agents_resolution, num_agents, pad_value=0, desired_size=max_agent_num
    )

    return map_names, rot_crop_patches, agents_resolution, agents_rasters_from_world_tf


def agent_collate_fn(
    batch_elems: List[AgentBatchElement],
    return_dict: bool,
    pad_format: str,
    batch_augments: Optional[List[BatchAugmentation]] = None,
) -> Union[AgentBatch, Dict[str, Any]]:
    batch_size: int = len(batch_elems)
    history_pad_dir: arr_utils.PadDirection = (
        arr_utils.PadDirection.BEFORE
        if pad_format == "outside"
        else arr_utils.PadDirection.AFTER
    )

    data_index_t: Tensor = torch.zeros((batch_size,), dtype=torch.int)
    scene_ts_t: Tensor = torch.zeros((batch_size,), dtype=torch.int)
    dt_t: Tensor = torch.zeros((batch_size,), dtype=torch.float)
    agent_type_t: Tensor = torch.zeros((batch_size,), dtype=torch.int)
    agent_names: List[str] = list()

    curr_agent_state: List[Tensor] = list()

    agent_history: List[Tensor] = list()
    agent_history_extent: List[Tensor] = list()
    agent_history_len: Tensor = torch.zeros((batch_size,), dtype=torch.long)

    agent_future: List[Tensor] = list()
    agent_future_extent: List[Tensor] = list()
    agent_future_len: Tensor = torch.zeros((batch_size,), dtype=torch.long)

    num_neighbors_t: Tensor = torch.as_tensor(
        [elem.num_neighbors for elem in batch_elems], dtype=torch.long
    )
    max_num_neighbors: int = num_neighbors_t.max().item()

    neighbor_types: List[Tensor] = list()
    neighbor_histories: List[Tensor] = list()
    neighbor_history_extents: List[Tensor] = list()
    neighbor_futures: List[Tensor] = list()
    neighbor_future_extents: List[Tensor] = list()

    # Doing this one up here so that I can use it later in the loop.
    if max_num_neighbors > 0:
        neighbor_history_lens_t: Tensor = pad_sequence(
            [
                torch.as_tensor(elem.neighbor_history_lens_np, dtype=torch.long)
                for elem in batch_elems
            ],
            batch_first=True,
            padding_value=0,
        )
        max_neigh_history_len: int = neighbor_history_lens_t.max().item()

        neighbor_future_lens_t: Tensor = pad_sequence(
            [
                torch.as_tensor(elem.neighbor_future_lens_np, dtype=torch.long)
                for elem in batch_elems
            ],
            batch_first=True,
            padding_value=0,
        )
        max_neigh_future_len: int = neighbor_future_lens_t.max().item()
    else:
        neighbor_history_lens_t: Tensor = torch.full((batch_size, 0), np.nan)
        max_neigh_history_len: int = 0

        neighbor_future_lens_t: Tensor = torch.full((batch_size, 0), np.nan)
        max_neigh_future_len: int = 0

    robot_future: List[Tensor] = list()
    robot_future_len: Tensor = torch.zeros((batch_size,), dtype=torch.long)

    elem: AgentBatchElement
    for idx, elem in enumerate(batch_elems):
        data_index_t[idx] = elem.data_index
        scene_ts_t[idx] = elem.scene_ts
        dt_t[idx] = elem.dt
        agent_names.append(elem.agent_name)
        agent_type_t[idx] = elem.agent_type.value

        curr_agent_state.append(
            torch.as_tensor(elem.curr_agent_state_np, dtype=torch.float)
        )

        agent_history.append(
            arr_utils.convert_with_dir(
                elem.agent_history_np,
                dtype=torch.float,
                time_dim=-2,
                pad_dir=history_pad_dir,
            )
        )
        agent_history_extent.append(
            arr_utils.convert_with_dir(
                elem.agent_history_extent_np,
                dtype=torch.float,
                time_dim=-2,
                pad_dir=history_pad_dir,
            )
        )
        agent_history_len[idx] = elem.agent_history_len

        agent_future.append(torch.as_tensor(elem.agent_future_np, dtype=torch.float))
        agent_future_extent.append(
            torch.as_tensor(elem.agent_future_extent_np, dtype=torch.float)
        )
        agent_future_len[idx] = elem.agent_future_len

        neighbor_types.append(
            torch.as_tensor(elem.neighbor_types_np, dtype=torch.float)
        )

        if elem.num_neighbors > 0:
            # History
            padded_neighbor_histories = arr_utils.pad_sequences(
                elem.neighbor_histories,
                dtype=torch.float,
                time_dim=-2,
                pad_dir=history_pad_dir,
                batch_first=True,
                padding_value=np.nan,
            )
            padded_neighbor_history_extents = arr_utils.pad_sequences(
                elem.neighbor_history_extents,
                dtype=torch.float,
                time_dim=-2,
                pad_dir=history_pad_dir,
                batch_first=True,
                padding_value=np.nan,
            )
            if padded_neighbor_histories.shape[-2] < max_neigh_history_len:
                to_add = max_neigh_history_len - padded_neighbor_histories.shape[-2]
                padded_neighbor_histories = F.pad(
                    padded_neighbor_histories,
                    pad=(0, 0, to_add, 0)
                    if history_pad_dir == arr_utils.PadDirection.BEFORE
                    else (0, 0, 0, to_add),
                    mode="constant",
                    value=np.nan,
                )
                padded_neighbor_history_extents = F.pad(
                    padded_neighbor_history_extents,
                    pad=(0, 0, to_add, 0)
                    if history_pad_dir == arr_utils.PadDirection.BEFORE
                    else (0, 0, 0, to_add),
                    mode="constant",
                    value=np.nan,
                )

            neighbor_histories.append(
                padded_neighbor_histories.reshape(
                    (-1, padded_neighbor_histories.shape[-1])
                )
            )
            neighbor_history_extents.append(
                padded_neighbor_history_extents.reshape(
                    (-1, padded_neighbor_history_extents.shape[-1])
                )
            )

            # Future
            padded_neighbor_futures = pad_sequence(
                [
                    torch.as_tensor(nh, dtype=torch.float)
                    for nh in elem.neighbor_futures
                ],
                batch_first=True,
                padding_value=np.nan,
            )
            padded_neighbor_future_extents = pad_sequence(
                [
                    torch.as_tensor(nh, dtype=torch.float)
                    for nh in elem.neighbor_future_extents
                ],
                batch_first=True,
                padding_value=np.nan,
            )
            if padded_neighbor_futures.shape[-2] < max_neigh_future_len:
                to_add = max_neigh_future_len - padded_neighbor_futures.shape[-2]
                padded_neighbor_futures = F.pad(
                    padded_neighbor_futures,
                    pad=(0, 0, 0, to_add),
                    mode="constant",
                    value=np.nan,
                )
                padded_neighbor_future_extents = F.pad(
                    padded_neighbor_future_extents,
                    pad=(0, 0, 0, to_add),
                    mode="constant",
                    value=np.nan,
                )

            neighbor_futures.append(
                padded_neighbor_futures.reshape((-1, padded_neighbor_futures.shape[-1]))
            )
            neighbor_future_extents.append(
                padded_neighbor_future_extents.reshape(
                    (-1, padded_neighbor_future_extents.shape[-1])
                )
            )
        else:
            # If there's no neighbors, make the state dimension match the
            # agent history state dimension (presumably they'll be the same
            # since they're obtained from the same cached data source).
            neighbor_histories.append(
                torch.full((0, elem.agent_history_np.shape[-1]), np.nan)
            )
            neighbor_history_extents.append(
                torch.full((0, elem.agent_history_extent_np.shape[-1]), np.nan)
            )

            neighbor_futures.append(
                torch.full((0, elem.agent_future_np.shape[-1]), np.nan)
            )
            neighbor_future_extents.append(
                torch.full((0, elem.agent_future_extent_np.shape[-1]), np.nan)
            )

        if elem.robot_future_np is not None:
            robot_future.append(
                torch.as_tensor(elem.robot_future_np, dtype=torch.float)
            )
            robot_future_len[idx] = elem.robot_future_len

    curr_agent_state_t: Tensor = torch.stack(curr_agent_state)

    agent_history_t: Tensor = arr_utils.pad_with_dir(
        agent_history,
        time_dim=-2,
        pad_dir=history_pad_dir,
        batch_first=True,
        padding_value=np.nan,
    )
    agent_history_extent_t: Tensor = arr_utils.pad_with_dir(
        agent_history_extent,
        time_dim=-2,
        pad_dir=history_pad_dir,
        batch_first=True,
        padding_value=np.nan,
    )

    agent_future_t: Tensor = pad_sequence(
        agent_future, batch_first=True, padding_value=np.nan
    )
    agent_future_extent_t: Tensor = pad_sequence(
        agent_future_extent, batch_first=True, padding_value=np.nan
    )

    # Padding history/future in case the length is less than
    # the minimum desired history/future length.
    if elem.history_sec[0] is not None:
        hist_len = int(elem.history_sec[0] / elem.dt) + 1
        if agent_history_t.shape[-2] < hist_len:
            to_add: int = hist_len - agent_history_t.shape[-2]
            agent_history_t = F.pad(
                agent_history_t,
                (0, 0, to_add, 0)
                if history_pad_dir == arr_utils.PadDirection.BEFORE
                else (0, 0, 0, to_add),
                value=np.nan,
            )

        if agent_history_extent_t.shape[-2] < hist_len:
            to_add: int = hist_len - agent_history_extent_t.shape[-2]
            agent_history_extent_t = F.pad(
                agent_history_extent_t,
                (0, 0, to_add, 0)
                if history_pad_dir == arr_utils.PadDirection.BEFORE
                else (0, 0, 0, to_add),
                value=np.nan,
            )

    if elem.future_sec[0] is not None:
        fut_len = int(elem.future_sec[0] / elem.dt)
        if agent_future_t.shape[-2] < fut_len:
            agent_future_t = F.pad(
                agent_future_t,
                (0, 0, 0, fut_len - agent_future_t.shape[-2]),
                value=np.nan,
            )

        if agent_future_extent_t.shape[-2] < fut_len:
            agent_future_extent_t = F.pad(
                agent_future_extent_t,
                (0, 0, 0, fut_len - agent_future_extent_t.shape[-2]),
                value=np.nan,
            )

    if max_num_neighbors > 0:
        # This is padding over number of neighbors, so no need
        # to do any padding direction malarkey.
        neighbor_types_t: Tensor = pad_sequence(
            neighbor_types, batch_first=True, padding_value=-1
        )

        neighbor_histories_t: Tensor = pad_sequence(
            neighbor_histories, batch_first=True, padding_value=np.nan
        ).reshape(
            (
                batch_size,
                max_num_neighbors,
                max_neigh_history_len,
                agent_history_t.shape[-1],
            )
        )
        neighbor_history_extents_t: Tensor = pad_sequence(
            neighbor_history_extents, batch_first=True, padding_value=np.nan
        ).reshape(
            (
                batch_size,
                max_num_neighbors,
                max_neigh_history_len,
                agent_history_extent_t.shape[-1],
            )
        )

        neighbor_futures_t: Tensor = pad_sequence(
            neighbor_futures, batch_first=True, padding_value=np.nan
        ).reshape(
            (
                batch_size,
                max_num_neighbors,
                max_neigh_future_len,
                agent_future_t.shape[-1],
            )
        )
        neighbor_future_extents_t: Tensor = pad_sequence(
            neighbor_future_extents, batch_first=True, padding_value=np.nan
        ).reshape(
            (
                batch_size,
                max_num_neighbors,
                max_neigh_future_len,
                agent_future_extent_t.shape[-1],
            )
        )
    else:
        neighbor_types_t: Tensor = torch.full((batch_size, 0), np.nan)

        neighbor_histories_t: Tensor = torch.full(
            (batch_size, 0, max_neigh_history_len, agent_history_t.shape[-1]), np.nan
        )
        neighbor_history_extents_t: Tensor = torch.full(
            (batch_size, 0, max_neigh_history_len, agent_history_extent_t.shape[-1]),
            np.nan,
        )

        neighbor_futures_t: Tensor = torch.full(
            (batch_size, 0, max_neigh_future_len, agent_future_t.shape[-1]), np.nan
        )
        neighbor_future_extents_t: Tensor = torch.full(
            (batch_size, 0, max_neigh_future_len, agent_future_extent_t.shape[-1]),
            np.nan,
        )

    robot_future_t: Optional[Tensor] = (
        pad_sequence(robot_future, batch_first=True, padding_value=np.nan)
        if robot_future
        else None
    )

    (
        map_names,
        map_patches,
        maps_resolution,
        rasters_from_world_tf,
    ) = raster_map_collate_fn_agent(batch_elems)

    vector_maps: Optional[List[VectorMap]] = None
    if batch_elems[0].vec_map is not None:
        vector_maps = [batch_elem.vec_map for batch_elem in batch_elems]

    agents_from_world_tf = torch.as_tensor(
        np.stack([batch_elem.agent_from_world_tf for batch_elem in batch_elems]),
        dtype=torch.float,
    )

    scene_ids = [batch_elem.scene_id for batch_elem in batch_elems]

    extras: Dict[str, Tensor] = {}
    for key in batch_elems[0].extras.keys():
        extras[key] = _collate_data(
            [batch_elem.extras[key] for batch_elem in batch_elems]
        )

    batch = AgentBatch(
        data_idx=data_index_t,
        scene_ts=scene_ts_t,
        dt=dt_t,
        agent_name=agent_names,
        agent_type=agent_type_t,
        curr_agent_state=curr_agent_state_t,
        agent_hist=agent_history_t,
        agent_hist_extent=agent_history_extent_t,
        agent_hist_len=agent_history_len,
        agent_fut=agent_future_t,
        agent_fut_extent=agent_future_extent_t,
        agent_fut_len=agent_future_len,
        num_neigh=num_neighbors_t,
        neigh_types=neighbor_types_t,
        neigh_hist=neighbor_histories_t,
        neigh_hist_extents=neighbor_history_extents_t,
        neigh_hist_len=neighbor_history_lens_t,
        neigh_fut=neighbor_futures_t,
        neigh_fut_extents=neighbor_future_extents_t,
        neigh_fut_len=neighbor_future_lens_t,
        robot_fut=robot_future_t,
        robot_fut_len=robot_future_len,
        map_names=map_names,
        maps=map_patches,
        maps_resolution=maps_resolution,
        vector_maps=vector_maps,
        rasters_from_world_tf=rasters_from_world_tf,
        agents_from_world_tf=agents_from_world_tf,
        scene_ids=scene_ids,
        history_pad_dir=history_pad_dir,
        extras=extras,
    )

    if batch_augments:
        for batch_aug in batch_augments:
            batch_aug.apply_agent(batch)

    if return_dict:
        return asdict(batch)

    return batch


def split_pad_crop(
    batch_tensor, sizes, pad_value: float = 0.0, desired_size: Optional[int] = None
) -> Tensor:
    """Split a batched tensor into different sizes and pad them to the same size

    Args:
        batch_tensor: tensor in bach or split tensor list
        sizes (torch.Tensor): sizes of each entry
        pad_value (float, optional): padding value. Defaults to 0.0
        desired_size (int, optional): desired size. Defaults to None.
    """

    if isinstance(batch_tensor, Tensor):
        x = torch.split(batch_tensor, sizes)
        cat_fun = torch.cat
        full_fun = torch.full
    elif isinstance(batch_tensor, np.ndarray):
        x = np.split(batch_tensor, sizes)
        cat_fun = np.concatenate
        full_fun = np.full
    elif isinstance(batch_tensor, List):
        # already splitted in list
        x = batch_tensor
        if isinstance(batch_tensor[0], Tensor):
            cat_fun = torch.cat
            full_fun = torch.full
        elif isinstance(batch_tensor[0], np.ndarray):
            cat_fun = np.concatenate
            full_fun = np.full
    else:
        raise ValueError("wrong data type for batch tensor")

    x: Tensor = pad_sequence(x, batch_first=True, padding_value=pad_value)
    if desired_size is not None:
        if x.shape[1] >= desired_size:
            x = x[:, :desired_size]
        else:
            bs, max_size = x.shape[:2]
            x = cat_fun(
                (x, full_fun([bs, desired_size - max_size, *x.shape[2:]], pad_value)), 1
            )

    return x


def scene_collate_fn(
    batch_elems: List[SceneBatchElement],
    return_dict: bool,
    pad_format: str,
    batch_augments: Optional[List[BatchAugmentation]] = None,
) -> SceneBatch:
    batch_size: int = len(batch_elems)
    history_pad_dir: arr_utils.PadDirection = (
        arr_utils.PadDirection.BEFORE
        if pad_format == "outside"
        else arr_utils.PadDirection.AFTER
    )

    data_index_t: Tensor = torch.zeros((batch_size,), dtype=torch.int)
    scene_ts_t: Tensor = torch.zeros((batch_size,), dtype=torch.int)
    dt_t: Tensor = torch.zeros((batch_size,), dtype=torch.float)

    max_agent_num: int = max(elem.num_agents for elem in batch_elems)

    centered_agent_state: List[Tensor] = list()
    agents_types: List[Tensor] = list()
    agents_histories: List[Tensor] = list()
    agents_history_extents: List[Tensor] = list()
    agents_history_len: Tensor = torch.zeros(
        (batch_size, max_agent_num), dtype=torch.long
    )

    agents_futures: List[Tensor] = list()
    agents_future_extents: List[Tensor] = list()
    agents_future_len: Tensor = torch.zeros(
        (batch_size, max_agent_num), dtype=torch.long
    )

    num_agents: List[int] = [elem.num_agents for elem in batch_elems]
    num_agents_t: Tensor = torch.as_tensor(num_agents, dtype=torch.long)

    max_history_len: int = max(elem.agent_history_lens_np.max() for elem in batch_elems)
    max_future_len: int = max(elem.agent_future_lens_np.max() for elem in batch_elems)

    robot_future: List[Tensor] = list()
    robot_future_len: Tensor = torch.zeros((batch_size,), dtype=torch.long)

    for idx, elem in enumerate(batch_elems):
        data_index_t[idx] = elem.data_index
        scene_ts_t[idx] = elem.scene_ts
        dt_t[idx] = elem.dt
        centered_agent_state.append(elem.centered_agent_state_np)
        agents_types.append(elem.agent_types_np)
        history_len_i = torch.tensor(
            [rec.shape[0] for rec in elem.agent_histories[:max_agent_num]]
        )
        future_len_i = torch.tensor(
            [rec.shape[0] for rec in elem.agent_futures[:max_agent_num]]
        )
        agents_history_len[idx, : elem.num_agents] = history_len_i
        agents_future_len[idx, : elem.num_agents] = future_len_i

        # History
        padded_agents_histories = arr_utils.pad_sequences(
            elem.agent_histories[:max_agent_num],
            dtype=torch.float,
            time_dim=-2,
            pad_dir=history_pad_dir,
            batch_first=True,
            padding_value=np.nan,
        )
        padded_agents_history_extents = arr_utils.pad_sequences(
            elem.agent_history_extents[:max_agent_num],
            dtype=torch.float,
            time_dim=-2,
            pad_dir=history_pad_dir,
            batch_first=True,
            padding_value=np.nan,
        )
        if padded_agents_histories.shape[-2] < max_history_len:
            to_add = max_history_len - padded_agents_histories.shape[-2]
            padded_agents_histories = F.pad(
                padded_agents_histories,
                pad=(0, 0, to_add, 0)
                if history_pad_dir == arr_utils.PadDirection.BEFORE
                else (0, 0, 0, to_add),
                mode="constant",
                value=np.nan,
            )
            padded_agents_history_extents = F.pad(
                padded_agents_history_extents,
                pad=(0, 0, to_add, 0)
                if history_pad_dir == arr_utils.PadDirection.BEFORE
                else (0, 0, 0, to_add),
                mode="constant",
                value=np.nan,
            )

        agents_histories.append(padded_agents_histories)
        agents_history_extents.append(padded_agents_history_extents)

        # Future
        padded_agents_futures = pad_sequence(
            [
                torch.as_tensor(nh, dtype=torch.float)
                for nh in elem.agent_futures[:max_agent_num]
            ],
            batch_first=True,
            padding_value=np.nan,
        )
        padded_agents_future_extents = pad_sequence(
            [
                torch.as_tensor(nh, dtype=torch.float)
                for nh in elem.agent_future_extents
            ],
            batch_first=True,
            padding_value=np.nan,
        )
        if padded_agents_futures.shape[-2] < max_future_len:
            to_add = max_future_len - padded_agents_futures.shape[-2]
            padded_agents_futures = F.pad(
                padded_agents_futures,
                pad=(0, 0, 0, to_add),
                mode="constant",
                value=np.nan,
            )
            padded_agents_future_extents = F.pad(
                padded_agents_future_extents,
                pad=(0, 0, 0, to_add),
                mode="constant",
                value=np.nan,
            )

        agents_futures.append(padded_agents_futures)
        agents_future_extents.append(padded_agents_future_extents)

        if elem.robot_future_np is not None:
            robot_future.append(
                torch.as_tensor(elem.robot_future_np, dtype=torch.float)
            )
            robot_future_len[idx] = elem.robot_future_len

    agents_histories_t = split_pad_crop(
        agents_histories, num_agents, np.nan, max_agent_num
    )
    agents_history_extents_t = split_pad_crop(
        agents_history_extents, num_agents, np.nan, max_agent_num
    )
    agents_futures_t = split_pad_crop(agents_futures, num_agents, np.nan, max_agent_num)
    agents_future_extents_t = split_pad_crop(
        agents_future_extents, num_agents, np.nan, max_agent_num
    )

    centered_agent_state_t = torch.tensor(np.stack(centered_agent_state))
    agents_types_t = torch.as_tensor(np.concatenate(agents_types))
    agents_types_t = split_pad_crop(
        agents_types_t, num_agents, pad_value=-1, desired_size=max_agent_num
    )

    (
        map_names,
        map_patches,
        maps_resolution,
        rasters_from_world_tf,
    ) = raster_map_collate_fn_scene(batch_elems, max_agent_num)

    vector_maps: Optional[List[VectorMap]] = None
    if batch_elems[0].vec_map is not None:
        vector_maps = [batch_elem.vec_map for batch_elem in batch_elems]

    centered_agent_from_world_tf = torch.as_tensor(
        np.stack(
            [batch_elem.centered_agent_from_world_tf for batch_elem in batch_elems]
        ),
        dtype=torch.float,
    )
    centered_world_from_agent_tf = torch.as_tensor(
        np.stack(
            [batch_elem.centered_world_from_agent_tf for batch_elem in batch_elems]
        ),
        dtype=torch.float,
    )

    robot_future_t: Optional[Tensor] = (
        pad_sequence(robot_future, batch_first=True, padding_value=np.nan)
        if robot_future
        else None
    )
<<<<<<< HEAD
=======

    agent_names = [batch_elem.agent_names for batch_elem in batch_elems]
>>>>>>> a6cbe8ef

    scene_ids = [batch_elem.scene_id for batch_elem in batch_elems]

    extras: Dict[str, Tensor] = {}
    for key in batch_elems[0].extras.keys():
        extras[key] = _collate_data(
            [batch_elem.extras[key] for batch_elem in batch_elems]
        )

    batch = SceneBatch(
        data_idx=data_index_t,
        scene_ts=scene_ts_t,
        dt=dt_t,
        num_agents=num_agents_t,
        agent_type=agents_types_t,
        centered_agent_state=centered_agent_state_t,
        agent_names=agent_names,
        agent_hist=agents_histories_t,
        agent_hist_extent=agents_history_extents_t,
        agent_hist_len=agents_history_len,
        agent_fut=agents_futures_t,
        agent_fut_extent=agents_future_extents_t,
        agent_fut_len=agents_future_len,
        robot_fut=robot_future_t,
        robot_fut_len=robot_future_len,
        map_names=map_names,
        maps=map_patches,
        maps_resolution=maps_resolution,
        vector_maps=vector_maps,
        rasters_from_world_tf=rasters_from_world_tf,
        centered_agent_from_world_tf=centered_agent_from_world_tf,
        centered_world_from_agent_tf=centered_world_from_agent_tf,
        scene_ids=scene_ids,
        history_pad_dir=history_pad_dir,
        extras=extras,
    )

    if batch_augments:
        for batch_aug in batch_augments:
            batch_aug.apply_scene(batch)

    if return_dict:
        return asdict(batch)

    return batch<|MERGE_RESOLUTION|>--- conflicted
+++ resolved
@@ -21,12 +21,9 @@
         raise NotImplementedError
 
     def __to__(self, device, non_blocking=False):
-<<<<<<< HEAD
         # Example for moving all elements of a list to a device:
         # return LanesList([[pts.to(device, non_blocking=non_blocking) 
         #           for pts in lanelist] for lanelist in self])
-=======
->>>>>>> a6cbe8ef
         raise NotImplementedError
 
 
@@ -37,11 +34,7 @@
         return torch.as_tensor(np.stack(elems))
 
 
-<<<<<<< HEAD
-def map_collate_fn_agent(
-=======
 def raster_map_collate_fn_agent(
->>>>>>> a6cbe8ef
     batch_elems: List[AgentBatchElement],
 ):
     if batch_elems[0].map_patch is None:
@@ -943,11 +936,8 @@
         if robot_future
         else None
     )
-<<<<<<< HEAD
-=======
 
     agent_names = [batch_elem.agent_names for batch_elem in batch_elems]
->>>>>>> a6cbe8ef
 
     scene_ids = [batch_elem.scene_id for batch_elem in batch_elems]
 
