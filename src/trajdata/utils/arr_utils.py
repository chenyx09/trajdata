--- conflicted
+++ resolved
@@ -171,7 +171,6 @@
         raise Exception("wrong shape")
 
 
-<<<<<<< HEAD
 def batch_nd_transform_points_pt(points: torch.Tensor, Mat: torch.Tensor) -> torch.Tensor:
     ndim = Mat.shape[-1] - 1
     Mat = torch.transpose(Mat, -1, -2)
@@ -193,8 +192,6 @@
         raise Exception("wrong shape")
 
 
-=======
->>>>>>> a6cbe8ef
 def batch_nd_transform_angles_np(angles: np.ndarray, Mat: np.ndarray) -> np.ndarray:
     cos_vals, sin_vals = Mat[..., 0, 0], Mat[..., 1, 0]
     rot_angle = np.arctan2(sin_vals, cos_vals)
@@ -203,7 +200,6 @@
     return angles
 
 
-<<<<<<< HEAD
 def batch_nd_transform_angles_pt(angles: torch.Tensor, Mat: torch.Tensor) -> torch.Tensor:
     cos_vals, sin_vals = Mat[..., 0, 0], Mat[..., 1, 0]
     rot_angle = torch.arctan2(sin_vals, cos_vals)
@@ -216,8 +212,6 @@
     return angles
 
 
-=======
->>>>>>> a6cbe8ef
 def batch_nd_transform_points_angles_np(
     points_angles: np.ndarray, Mat: np.ndarray
 ) -> np.ndarray:
@@ -228,7 +222,6 @@
     return points_angles
 
 
-<<<<<<< HEAD
 def batch_nd_transform_points_angles_pt(
     points_angles: torch.Tensor, Mat: torch.Tensor
 ) -> torch.Tensor:
@@ -239,8 +232,6 @@
     return points_angles
 
 
-=======
->>>>>>> a6cbe8ef
 def agent_aware_diff(values: np.ndarray, agent_ids: np.ndarray) -> np.ndarray:
     values_diff: np.ndarray = np.diff(
         values, axis=0, prepend=values[[0]] - (values[[1]] - values[[0]])
