--- conflicted
+++ resolved
@@ -15,12 +15,7 @@
 
 
 class MapAPI:
-<<<<<<< HEAD
-    def __init__(self, unified_cache_path: Union[Path, str], data_dirs: Optional[Dict] = None) -> None:
-        self.unified_cache_path: Path = Path(unified_cache_path)
-=======
     def __init__(self, unified_cache_path: Path, keep_in_memory: bool = False) -> None:
->>>>>>> c1f1f88f
         """A simple interface for loading trajdata's vector maps which does not require
         instantiation of a `UnifiedDataset` object.
 
@@ -33,11 +28,7 @@
         """
         self.unified_cache_path: Path = unified_cache_path
         self.maps: Dict[str, VectorMap] = dict()
-<<<<<<< HEAD
-        self.data_dirs = data_dirs
-=======
         self._keep_in_memory = keep_in_memory
->>>>>>> c1f1f88f
 
     def get_map(
         self, map_id: str, scene_cache: Optional[SceneCache] = None, **kwargs
