--- conflicted
+++ resolved
@@ -518,23 +518,6 @@
                 width_m * resolution
             )
 
-<<<<<<< HEAD
-        lanecenter_kdtree = LaneCenterKDTree(vectorized_map)
-        kdtrees = {"lanecenter": lanecenter_kdtree}
-
-        rasterized_map_info: RasterizedMapMetadata = RasterizedMapMetadata(
-            name=map_name,
-            shape=map_data.shape,
-            layers=["drivable_area", "lane_divider", "ped_area"],
-            layer_rgb_groups=([0], [1], [2]),
-            resolution=resolution,
-            map_from_world=map_from_world,
-        )
-        rasterized_map_obj: RasterizedMap = RasterizedMap(rasterized_map_info, map_data)
-        map_cache_class.cache_map(
-            cache_path, vectorized_map, kdtrees, rasterized_map_obj, self.name
-        )
-=======
             def layer_fn(layer_name: str) -> np.ndarray:
                 # Getting rid of the channels dim by accessing index [0]
                 return nusc_map.get_map_mask(
@@ -590,10 +573,12 @@
                 rasterized_map_info, map_data
             )
 
+            lanecenter_kdtree = LaneCenterKDTree(vectorized_map)
+            kdtrees = {"lanecenter": lanecenter_kdtree}
+
             map_cache_class.cache_map(
-                cache_path, vectorized_map, rasterized_map_obj, self.name
-            )
->>>>>>> 94389af5
+                cache_path, vectorized_map, kdtrees, rasterized_map_obj, self.name
+            )
 
     def cache_maps(
         self,
