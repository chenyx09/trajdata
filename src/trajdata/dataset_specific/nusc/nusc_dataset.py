<<<<<<< HEAD
from math import ceil
=======
import warnings
from copy import deepcopy
>>>>>>> 417639b4
from pathlib import Path
from typing import Dict, List, Optional, Set, Tuple, Type, Union

import numpy as np
import pandas as pd
<<<<<<< HEAD
from nuscenes.map_expansion import arcline_path_utils
=======
from nuscenes.eval.prediction.splits import NUM_IN_TRAIN_VAL
>>>>>>> 417639b4
from nuscenes.map_expansion.map_api import NuScenesMap, locations
from nuscenes.nuscenes import NuScenes
from nuscenes.utils.splits import create_splits_scenes
from scipy.spatial.distance import cdist
from tqdm import tqdm

from trajdata.caching import EnvCache, SceneCache
from trajdata.data_structures.agent import (
    Agent,
    AgentMetadata,
    AgentType,
    FixedExtent,
    VariableExtent,
)
from trajdata.data_structures.environment import EnvMetadata
from trajdata.data_structures.scene_metadata import Scene, SceneMetadata
from trajdata.data_structures.scene_tag import SceneTag
from trajdata.dataset_specific.nusc import nusc_utils
from trajdata.dataset_specific.raw_dataset import RawDataset
from trajdata.dataset_specific.scene_records import NuscSceneRecord
from trajdata.maps import RasterizedMap, RasterizedMapMetadata, map_utils
from trajdata.proto.vectorized_map_pb2 import (
    MapElement,
    PedCrosswalk,
    PedWalkway,
    Polyline,
    RoadArea,
    RoadLane,
    VectorizedMap,
)


class NuscDataset(RawDataset):
    def compute_metadata(self, env_name: str, data_dir: str) -> EnvMetadata:
        # We're using the nuScenes prediction challenge split here.
        # See https://github.com/nutonomy/nuscenes-devkit/blob/master/python-sdk/nuscenes/eval/prediction/splits.py
        # for full details on how the splits are obtained below.
        all_scene_splits: Dict[str, List[str]] = create_splits_scenes()

        train_scenes: List[str] = deepcopy(all_scene_splits["train"])
        all_scene_splits["train"] = train_scenes[NUM_IN_TRAIN_VAL:]
        all_scene_splits["train_val"] = train_scenes[:NUM_IN_TRAIN_VAL]

        if env_name == "nusc_trainval":
            nusc_scene_splits: Dict[str, List[str]] = {
                k: all_scene_splits[k] for k in ["train", "train_val", "val"]
            }

            # nuScenes possibilities are the Cartesian product of these
            dataset_parts: List[Tuple[str, ...]] = [
                ("train", "train_val", "val"),
                ("boston", "singapore"),
            ]
        elif env_name == "nusc_test":
            nusc_scene_splits: Dict[str, List[str]] = {
                k: all_scene_splits[k] for k in ["test"]
            }

            # nuScenes possibilities are the Cartesian product of these
            dataset_parts: List[Tuple[str, ...]] = [
                ("test",),
                ("boston", "singapore"),
            ]

            warnings.warn("Beware, nusc_test has no annotations!")
        elif env_name == "nusc_mini":
            nusc_scene_splits: Dict[str, List[str]] = {
                k: all_scene_splits[k] for k in ["mini_train", "mini_val"]
            }

            # nuScenes possibilities are the Cartesian product of these
            dataset_parts: List[Tuple[str, ...]] = [
                ("mini_train", "mini_val"),
                ("boston", "singapore"),
            ]

        # Inverting the dict from above, associating every scene with its data split.
        nusc_scene_split_map: Dict[str, str] = {
            v_elem: k for k, v in nusc_scene_splits.items() for v_elem in v
        }

        return EnvMetadata(
            name=env_name,
            data_dir=data_dir,
            dt=nusc_utils.NUSC_DT,
            parts=dataset_parts,
            scene_split_map=nusc_scene_split_map,
        )

    def load_dataset_obj(self, verbose: bool = False) -> None:
        if verbose:
            print(f"Loading {self.name} dataset...", flush=True)

        if self.name == "nusc_mini":
            version_str = "v1.0-mini"
        elif self.name == "nusc_trainval":
            version_str = "v1.0-trainval"
        elif self.name == "nusc_test":
            version_str = "v1.0-test"

        self.dataset_obj = NuScenes(
            version=version_str, dataroot=self.metadata.data_dir
        )

    def _get_matching_scenes_from_obj(
        self,
        scene_tag: SceneTag,
        scene_desc_contains: Optional[List[str]],
        env_cache: EnvCache,
    ) -> List[SceneMetadata]:
        all_scenes_list: List[NuscSceneRecord] = list()

        scenes_list: List[SceneMetadata] = list()
        for idx, scene_record in enumerate(self.dataset_obj.scene):
            scene_name: str = scene_record["name"]
            scene_desc: str = scene_record["description"].lower()
            scene_location: str = self.dataset_obj.get(
                "log", scene_record["log_token"]
            )["location"]
            scene_split: str = self.metadata.scene_split_map[scene_name]
            scene_length: int = scene_record["nbr_samples"]

            # Saving all scene records for later caching.
            all_scenes_list.append(
                NuscSceneRecord(
                    scene_name, scene_location, scene_length, scene_desc, idx
                )
            )

            if scene_location.split("-")[0] in scene_tag and scene_split in scene_tag:
                if scene_desc_contains is not None and not any(
                    desc_query in scene_desc for desc_query in scene_desc_contains
                ):
                    continue

                scene_metadata = SceneMetadata(
                    env_name=self.metadata.name,
                    name=scene_name,
                    dt=self.metadata.dt,
                    raw_data_idx=idx,
                )
                scenes_list.append(scene_metadata)

        self.cache_all_scenes_list(env_cache, all_scenes_list)
        return scenes_list

    def _get_matching_scenes_from_cache(
        self,
        scene_tag: SceneTag,
        scene_desc_contains: Optional[List[str]],
        env_cache: EnvCache,
    ) -> List[Scene]:
        all_scenes_list: List[NuscSceneRecord] = env_cache.load_env_scenes_list(
            self.name
        )

        scenes_list: List[SceneMetadata] = list()
        for scene_record in all_scenes_list:
            (
                scene_name,
                scene_location,
                scene_length,
                scene_desc,
                data_idx,
            ) = scene_record
            scene_split: str = self.metadata.scene_split_map[scene_name]

            if scene_location.split("-")[0] in scene_tag and scene_split in scene_tag:
                if scene_desc_contains is not None and not any(
                    desc_query in scene_desc for desc_query in scene_desc_contains
                ):
                    continue

                scene_metadata = Scene(
                    self.metadata,
                    scene_name,
                    scene_location,
                    scene_split,
                    scene_length,
                    data_idx,
                    None,  # This isn't used if everything is already cached.
                    scene_desc,
                )
                scenes_list.append(scene_metadata)

        return scenes_list

    def get_scene(self, scene_info: SceneMetadata) -> Scene:
        _, _, _, data_idx = scene_info

        scene_record = self.dataset_obj.scene[data_idx]
        scene_name: str = scene_record["name"]
        scene_desc: str = scene_record["description"].lower()
        scene_location: str = self.dataset_obj.get("log", scene_record["log_token"])[
            "location"
        ]
        scene_split: str = self.metadata.scene_split_map[scene_name]
        scene_length: int = scene_record["nbr_samples"]

        return Scene(
            self.metadata,
            scene_name,
            scene_location,
            scene_split,
            scene_length,
            data_idx,
            scene_record,
            scene_desc,
        )

    def get_agent_info(
        self, scene: Scene, cache_path: Path, cache_class: Type[SceneCache]
    ) -> Tuple[List[AgentMetadata], List[List[AgentMetadata]]]:
        ego_agent_info: AgentMetadata = AgentMetadata(
            name="ego",
            agent_type=AgentType.VEHICLE,
            first_timestep=0,
            last_timestep=scene.length_timesteps - 1,
            extent=FixedExtent(length=4.084, width=1.730, height=1.562),
        )

        agent_presence: List[List[AgentMetadata]] = [
            [ego_agent_info] for _ in range(scene.length_timesteps)
        ]

        agent_data_list: List[pd.DataFrame] = list()
        existing_agents: Dict[str, AgentMetadata] = dict()

        all_frames: List[Dict[str, Union[str, int]]] = list(
            nusc_utils.frame_iterator(self.dataset_obj, scene)
        )
        frame_idx_dict: Dict[str, int] = {
            frame_dict["token"]: idx for idx, frame_dict in enumerate(all_frames)
        }
        for frame_idx, frame_info in enumerate(all_frames):
            for agent_info in nusc_utils.agent_iterator(self.dataset_obj, frame_info):
                if agent_info["instance_token"] in existing_agents:
                    continue

                if not agent_info["next"]:
                    # There are some agents with only a single detection to them, we don't care about these.
                    continue

                agent: Agent = nusc_utils.agg_agent_data(
                    self.dataset_obj, agent_info, frame_idx, frame_idx_dict
                )

                for scene_ts in range(
                    agent.metadata.first_timestep, agent.metadata.last_timestep + 1
                ):
                    agent_presence[scene_ts].append(agent.metadata)

                existing_agents[agent.name] = agent.metadata

                agent_data_list.append(agent.data)

        ego_agent: Agent = nusc_utils.agg_ego_data(self.dataset_obj, scene)
        agent_data_list.append(ego_agent.data)

        agent_list: List[AgentMetadata] = [ego_agent_info] + list(
            existing_agents.values()
        )

        cache_class.save_agent_data(pd.concat(agent_data_list), cache_path, scene)

        return agent_list, agent_presence

    def extract_lane_and_edges(
        self, nusc_map: NuScenesMap, lane_record
    ) -> Tuple[np.ndarray, np.ndarray, np.ndarray]:
        # Getting the bounding polygon vertices.
        lane_polygon_obj = nusc_map.get("polygon", lane_record["polygon_token"])
        polygon_nodes = [
            nusc_map.get("node", node_token)
            for node_token in lane_polygon_obj["exterior_node_tokens"]
        ]
        polygon_pts: np.ndarray = np.array(
            [(node["x"], node["y"]) for node in polygon_nodes]
        )

        # Getting the lane center's points.
        curr_lane = nusc_map.arcline_path_3.get(lane_record["token"], [])
        lane_midline: np.ndarray = np.array(
            arcline_path_utils.discretize_lane(curr_lane, resolution_meters=0.5)
        )[:, :2]

        # For some reason, nuScenes duplicates a few entries
        # (likely how they're building their arcline representation).
        # We delete those duplicate entries here.
        duplicate_check: np.ndarray = np.where(
            np.linalg.norm(np.diff(lane_midline, axis=0, prepend=0), axis=1) < 1e-10
        )[0]
        if duplicate_check.size > 0:
            lane_midline = np.delete(lane_midline, duplicate_check, axis=0)

        # Computing the closest lane center point to each bounding polygon vertex.
        closest_midlane_pt: np.ndarray = np.argmin(
            cdist(polygon_pts, lane_midline), axis=1
        )
        # Computing the local direction of the lane at each lane center point.
        direction_vectors: np.ndarray = np.diff(
            lane_midline,
            axis=0,
            prepend=lane_midline[[0]] - (lane_midline[[1]] - lane_midline[[0]]),
        )

        # Selecting the direction vectors at the closest lane center point per polygon vertex.
        local_dir_vecs: np.ndarray = direction_vectors[closest_midlane_pt]
        # Calculating the vectors from the the closest lane center point per polygon vertex to the polygon vertex.
        origin_to_polygon_vecs: np.ndarray = (
            polygon_pts - lane_midline[closest_midlane_pt]
        )

        # Computing the perpendicular dot product.
        # See https://www.xarg.org/book/linear-algebra/2d-perp-product/
        # If perp_dot_product < 0, then the associated polygon vertex is
        # on the right edge of the lane.
        perp_dot_product: np.ndarray = (
            local_dir_vecs[:, 0] * origin_to_polygon_vecs[:, 1]
            - local_dir_vecs[:, 1] * origin_to_polygon_vecs[:, 0]
        )

        # Determining which indices are on the right of the lane center.
        on_right: np.ndarray = perp_dot_product < 0
        # Determining the boundary between the left/right polygon vertices
        # (they will be together in blocks due to the ordering of the polygon vertices).
        idx_changes: int = np.where(np.roll(on_right, 1) < on_right)[0].item()

        if idx_changes > 0:
            # If the block of left/right points spreads across the bounds of the array,
            # roll it until the boundary between left/right points is at index 0.
            # This is important so that the following index selection orders points
            # without jumps.
            polygon_pts = np.roll(polygon_pts, shift=-idx_changes, axis=0)
            on_right = np.roll(on_right, shift=-idx_changes)

        left_pts: np.ndarray = polygon_pts[~on_right]
        right_pts: np.ndarray = polygon_pts[on_right]

        # Final ordering check, ensuring that the beginning of left_pts/right_pts
        # matches the beginning of the lane.
        left_order_correct: bool = np.linalg.norm(
            left_pts[0] - lane_midline[0]
        ) < np.linalg.norm(left_pts[0] - lane_midline[-1])
        right_order_correct: bool = np.linalg.norm(
            right_pts[0] - lane_midline[0]
        ) < np.linalg.norm(right_pts[0] - lane_midline[-1])

        # Reversing left_pts/right_pts in case their first index is
        # at the end of the lane.
        if not left_order_correct:
            left_pts = left_pts[::-1]
        if not right_order_correct:
            right_pts = right_pts[::-1]

        # Ensuring that left and right have the same number of points.
        # This is necessary, not for data storage but for later rasterization.
        if left_pts.shape[0] < right_pts.shape[0]:
            left_pts = map_utils.interpolate(left_pts, right_pts.shape[0])
        elif right_pts.shape[0] < left_pts.shape[0]:
            right_pts = map_utils.interpolate(right_pts, left_pts.shape[0])

        return (
            lane_midline,
            left_pts,
            right_pts,
        )

    def extract_area(self, nusc_map: NuScenesMap, area_record) -> np.ndarray:
        token_key: str
        if "exterior_node_tokens" in area_record:
            token_key = "exterior_node_tokens"
        elif "node_tokens" in area_record:
            token_key = "node_tokens"

        polygon_nodes = [
            nusc_map.get("node", node_token) for node_token in area_record[token_key]
        ]

        return np.array([(node["x"], node["y"]) for node in polygon_nodes])

    def extract_vectorized(self, nusc_map: NuScenesMap) -> VectorizedMap:
        vec_map = VectorizedMap()

        # Setting the map bounds.
        vec_map.max_pt.x, vec_map.max_pt.y, vec_map.max_pt.z = (
            nusc_map.explorer.canvas_max_x,
            nusc_map.explorer.canvas_max_y,
            0.0,
        )
        vec_map.min_pt.x, vec_map.min_pt.y, vec_map.min_pt.z = (
            nusc_map.explorer.canvas_min_x,
            nusc_map.explorer.canvas_min_y,
            0.0,
        )

        overall_pbar = tqdm(
            total=len(nusc_map.lane)
            + len(nusc_map.drivable_area[0]["polygon_tokens"])
            + len(nusc_map.ped_crossing)
            + len(nusc_map.walkway),
            desc=f"Getting {nusc_map.map_name} Elements",
            position=1,
            leave=False,
        )

        for lane_record in nusc_map.lane:
            center_pts, left_pts, right_pts = self.extract_lane_and_edges(
                nusc_map, lane_record
            )

            lane_record_token: str = lane_record["token"]

            # Adding the element to the map.
            new_element: MapElement = vec_map.elements.add()
            new_element.id = lane_record_token.encode()

            new_lane: RoadLane = new_element.road_lane
            map_utils.populate_lane_polylines(new_lane, center_pts, left_pts, right_pts)
            
            new_lane.entry_lanes.extend(lane_id.encode() for lane_id in nusc_map.get_incoming_lane_ids(lane_record_token))
            new_lane.exit_lanes.extend(lane_id.encode() for lane_id in nusc_map.get_outgoing_lane_ids(lane_record_token))
            
            # new_lane.adjacent_lanes_left.append(
            #     l5_lane.adjacent_lane_change_left.id
            # )
            # new_lane.adjacent_lanes_right.append(
            #     l5_lane.adjacent_lane_change_right.id
            # )

            overall_pbar.update()

        for polygon_token in nusc_map.drivable_area[0]["polygon_tokens"]:
            polygon_record = nusc_map.get("polygon", polygon_token)
            polygon_pts = self.extract_area(nusc_map, polygon_record)

            # Adding the element to the map.
            new_element: MapElement = vec_map.elements.add()
            new_element.id = lane_record["token"].encode()

            new_area: RoadArea = new_element.road_area
            map_utils.populate_polygon(new_area.exterior_polygon, polygon_pts)

            for hole in polygon_record["holes"]:
                polygon_pts = self.extract_area(nusc_map, hole)
                new_hole: Polyline = new_area.interior_holes.add()
                map_utils.populate_polygon(new_hole, polygon_pts)

            overall_pbar.update()

        for ped_area_record in nusc_map.ped_crossing:
            polygon_pts = self.extract_area(nusc_map, ped_area_record)

            # Adding the element to the map.
            new_element: MapElement = vec_map.elements.add()
            new_element.id = ped_area_record["token"].encode()

            new_crosswalk: PedCrosswalk = new_element.ped_crosswalk
            map_utils.populate_polygon(new_crosswalk.polygon, polygon_pts)

            overall_pbar.update()

        for ped_area_record in nusc_map.walkway:
            polygon_pts = self.extract_area(nusc_map, ped_area_record)

            # Adding the element to the map.
            new_element: MapElement = vec_map.elements.add()
            new_element.id = ped_area_record["token"].encode()

            new_walkway: PedWalkway = new_element.ped_walkway
            map_utils.populate_polygon(new_walkway.polygon, polygon_pts)

            overall_pbar.update()

        overall_pbar.close()

        return vec_map

    def cache_map(
        self,
        map_name: str,
        cache_path: Path,
        map_cache_class: Type[SceneCache],
        resolution: float,
    ) -> None:
        """
        resolution is in pixels per meter.
        """
        nusc_map: NuScenesMap = NuScenesMap(
            dataroot=self.metadata.data_dir, map_name=map_name
        )

        vectorized_map: VectorizedMap = self.extract_vectorized(nusc_map)

        pbar_kwargs = {"position": 2, "leave": False}
        map_data, map_from_world = map_utils.rasterize_map(
            vectorized_map, resolution, **pbar_kwargs
        )

        rasterized_map_info: RasterizedMapMetadata = RasterizedMapMetadata(
            name=map_name,
            shape=map_data.shape,
            layers=["drivable_area", "lane_divider", "ped_area"],
            layer_rgb_groups=([0], [1], [2]),
            resolution=resolution,
            map_from_world=map_from_world,
        )
        rasterized_map_obj: RasterizedMap = RasterizedMap(rasterized_map_info, map_data)
        map_cache_class.cache_map(
            cache_path, vectorized_map, rasterized_map_obj, self.name
        )

    def cache_maps(
        self, cache_path: Path, map_cache_class: Type[SceneCache], resolution: float
    ) -> None:
        """
        Stores rasterized maps to disk for later retrieval.

        Below are the map origins (south western corner, in [lat, lon]) for each of
        the 4 maps in nuScenes:
            boston-seaport: [42.336849169438615, -71.05785369873047]
            singapore-onenorth: [1.2882100868743724, 103.78475189208984]
            singapore-hollandvillage: [1.2993652317780957, 103.78217697143555]
            singapore-queenstown: [1.2782562240223188, 103.76741409301758]

        The dimensions of the maps are as follows ([width, height] in meters). They
        can also be found in nusc_utils.py
            singapore-onenorth:       [1585.6, 2025.0]
            singapore-hollandvillage: [2808.3, 2922.9]
            singapore-queenstown:     [3228.6, 3687.1]
            boston-seaport:           [2979.5, 2118.1]
        The rasterized semantic maps published with nuScenes v1.0 have a scale of 10px/m,
        hence the above numbers are the image dimensions divided by 10.

        nuScenes uses the same WGS 84 Web Mercator (EPSG:3857) projection as Google Maps/Earth.
        """
        for map_name in tqdm(
            locations,
            desc=f"Caching {self.name} Maps at {resolution:.2f} px/m",
            position=0,
        ):
            self.cache_map(map_name, cache_path, map_cache_class, resolution)<|MERGE_RESOLUTION|>--- conflicted
+++ resolved
@@ -1,19 +1,12 @@
-<<<<<<< HEAD
-from math import ceil
-=======
 import warnings
 from copy import deepcopy
->>>>>>> 417639b4
 from pathlib import Path
-from typing import Dict, List, Optional, Set, Tuple, Type, Union
+from typing import Dict, List, Optional, Tuple, Type, Union
 
 import numpy as np
 import pandas as pd
-<<<<<<< HEAD
 from nuscenes.map_expansion import arcline_path_utils
-=======
 from nuscenes.eval.prediction.splits import NUM_IN_TRAIN_VAL
->>>>>>> 417639b4
 from nuscenes.map_expansion.map_api import NuScenesMap, locations
 from nuscenes.nuscenes import NuScenes
 from nuscenes.utils.splits import create_splits_scenes
