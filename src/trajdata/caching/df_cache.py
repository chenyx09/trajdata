--- conflicted
+++ resolved
@@ -26,15 +26,8 @@
 from trajdata.caching.scene_cache import SceneCache
 from trajdata.data_structures.agent import AgentMetadata, FixedExtent
 from trajdata.data_structures.scene_metadata import Scene
-<<<<<<< HEAD
-from trajdata.maps import RasterizedMap, RasterizedMapMetadata
-from trajdata.maps.map_kdtree import MapElementKDTree
-from trajdata.proto.vectorized_map_pb2 import VectorizedMap
-from trajdata.utils import arr_utils
-=======
 from trajdata.maps.traffic_light_status import TrafficLightStatus
 from trajdata.utils import arr_utils, df_utils, raster_utils
->>>>>>> a6cbe8ef
 
 STATE_COLS: Final[List[str]] = ["x", "y", "vx", "vy", "ax", "ay"]
 EXTENT_COLS: Final[List[str]] = ["length", "width", "height"]
@@ -717,19 +710,10 @@
         )
 
     @staticmethod
-<<<<<<< HEAD
-    def cache_map(
-        cache_path: Path,
-        vec_map: VectorizedMap,
-        kdtrees: Dict[str, MapElementKDTree],
-        map_obj: RasterizedMap,
-        env_name: str,
-=======
     def finalize_and_cache_map(
         cache_path: Path,
         vector_map: VectorMap,
         map_params: Dict[str, Any],
->>>>>>> a6cbe8ef
     ) -> None:
         raster_resolution: float = map_params["px_per_m"]
 
@@ -761,47 +745,12 @@
         with open(kdtrees_path, "wb") as f:
             dill.dump(vector_map.search_kdtrees, f)
 
-        # Saving precomputed map element kdtrees.
-        with open(kdtrees_path, "wb") as f:
-            dill.dump(kdtrees, f)
-
         # Saving the rasterized map data.
         zarr.save(raster_map_path, rasterized_map.data)
 
         # Saving the rasterized map metadata.
         with open(raster_metadata_path, "wb") as f:
-<<<<<<< HEAD
-            dill.dump(map_obj.metadata, f)
-
-    @staticmethod
-    def cache_map_layers(
-        cache_path: Path,
-        map_info: RasterizedMapMetadata,
-        layer_fn: Callable[[str], np.ndarray],
-        env_name: str,
-    ) -> None:
-        (
-            maps_path,
-            _,
-            _,
-            raster_map_path,
-            raster_metadata_path,
-        ) = DataFrameCache.get_map_paths(
-            cache_path, env_name, map_info.name, map_info.resolution
-        )
-
-        # Ensuring the maps directory exists.
-        maps_path.mkdir(parents=True, exist_ok=True)
-
-        disk_data = zarr.open_array(raster_map_path, mode="w", shape=map_info.shape)
-        for idx, layer_name in enumerate(map_info.layers):
-            disk_data[idx] = layer_fn(layer_name)
-
-        with open(raster_metadata_path, "wb") as f:
-            dill.dump(map_info, f)
-=======
             dill.dump(rasterized_map.metadata, f)
->>>>>>> a6cbe8ef
 
     def pad_map_patch(
         self,
