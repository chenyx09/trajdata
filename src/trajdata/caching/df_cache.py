--- conflicted
+++ resolved
@@ -665,12 +665,8 @@
     ) -> None:
         (
             maps_path,
-<<<<<<< HEAD
-            _,
-            _,
-=======
             vector_map_path,
->>>>>>> 94389af5
+            kdtrees_path,
             raster_map_path,
             raster_metadata_path,
         ) = DataFrameCache.get_map_paths(
@@ -683,6 +679,10 @@
         # Saving the vectorized map data.
         with open(vector_map_path, "wb") as f:
             f.write(vec_map.SerializeToString())
+            
+        # Saving precomputed map element kdtrees.
+        with open(kdtrees_path, "wb") as f:
+            dill.dump(dict(), f)
 
         # Saving the rasterized map data.
         disk_data = zarr.open_array(raster_map_path, mode="w", shape=map_info.shape)
